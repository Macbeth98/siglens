/*
Copyright 2023.

Licensed under the Apache License, Version 2.0 (the "License");
you may not use this file except in compliance with the License.
You may obtain a copy of the License at

    http://www.apache.org/licenses/LICENSE-2.0

Unless required by applicable law or agreed to in writing, software
distributed under the License is distributed on an "AS IS" BASIS,
WITHOUT WARRANTIES OR CONDITIONS OF ANY KIND, either express or implied.
See the License for the specific language governing permissions and
limitations under the License.
*/

let navbarComponent = `
    <div>
        <div class="menu logo" title="">
            <a href="./index.html" class="nav-links"><img class="sslogo" src="./assets/siglens-logo.svg">
            </a>
        </div>
     
        <div class="menu nav-search" title="Logs">
            <a href="./index.html" class="nav-links"><span class="icon-search"></span><span
                    class="nav-link-text">Logs</span></a>
        </div>
        <div class="menu nav-traces" title="Tracing">
            <a href="./service-health.html" class="nav-links"><span class="icon-traces"></span><span
                    class="nav-link-text">Tracing</span></a>
         </div>
        <div class="menu nav-metrics" title="Metrics">
            <a href="./metrics.html" class="nav-links"><span class="icon-metrics"></span><span
                    class="nav-link-text">Metrics</span></a>
        </div>
        <div class="menu nav-live" title="Live Tail">
            <a href="./live-tail.html" class="nav-links"><span class="icon-live"></span><span
                    class="nav-link-text">Live Tail</span></a>
        </div>
        <div class="menu nav-alerts" title="Alerting">
            <a href="./all-alerts.html" class="nav-links"><span class="icon-alerts"></span><span class="nav-link-text">Alerting</span></a>
        </div>
        <div class="menu nav-ldb" title="Dashboards-home">
            <a href="../dashboards-home.html" class="nav-links">
                <span class="icon-launchdb"></span><span class="nav-link-text">Dashboards</span></a>
        </div>
        <div class="menu nav-minion" title="Minion Searches">
            <a href="./minion-searches.html" class="nav-links"><span class="icon-minion"></span><span
                    class="nav-link-text">Minion</span></a>
        </div>
        <div class="menu nav-usq" title="Saved Queries">
            <a href="./saved-queries.html" class="nav-links"><span class="icon-usq"></span><span
                    class="nav-link-text">Saved Queries</span></a>
        </div>
        <div class="menu nav-myorg" title="My Org">
            <a href="./cluster-stats.html" class="nav-links"><span class="icon-myorg"></span><span
                    class="nav-link-text">My Org</span></a>
        </div>
        <div class="menu nav-ingest" title="Ingestion">
            <a href="./test-data.html" class="nav-links"><span class="icon-ingest"></span><span
                    class="nav-link-text">Ingestion</span></a>
        </div>
    </div>
    <div>
        <div>
            <div class="theme-btn-group" title="Theme Selector">
                <button class="btn theme-btn dark-theme" id="theme-btn">
                    <img class="theme-img light" src="./assets/light-mode-inactive.svg"
                        onmouseover="this.src='./assets/light-mode-active.svg';"
                        onmouseout="this.src='assets/light-mode-inactive.svg';">
                    <img class="theme-img dark" src="./assets/dark-mode-inactive.svg"
                        onmouseover="this.src='./assets/dark-mode-active.svg';"
                        onmouseout="this.src='./assets/dark-mode-inactive.svg';">
                </button>
            </div>
        </div>
        <div class="position-relative mb-2">
            <div class="nav-help" title="Help & Support">
                <a href="#" class="nav-links"><span class="icon-help"> </span>

                    <span class="nav-link-text">Help & Support</span></a>
            </div>
            <div class="help-options">
                <div class="menu nav-docs" title="SigLens Documentation">
                    <a href="https://www.siglens.com/siglens-docs/" class="nav-links" target="_blank"><span class="icon-docs"></span><span class="nav-link-text">Documentation</span></a>
                </div>
                <div class="menu nav-slack" title="Join Slack Community">
                    <a href="https://www.siglens.com/slack.html" class="nav-links" target="_blank"><span class="icon-slack"></span><span class="nav-link-text">Join Slack Community</span></a>
                </div>
                <div class="menu nav-linkedin" title="Share on LinkedIn">
                    <a href="https://www.linkedin.com/sharing/share-offsite/?url=https://siglens.com" class="nav-links" target="_blank"><span class="icon-linkedin"></span><span class="nav-link-text">Share on LinkedIn</span></a>
                </div>
                <div class="menu nav-twitter" title="Share on Twitter">
                    <a href="https://twitter.com/intent/post?text=Checkout%20SigLens%2C%20industry%27s%20fastest%20observability%20solution%2C%201025x%20faster%20than%20ElasticSearch%2C%2054x%20faster%20than%20ClickHouse%20and%20it%20is%20open%20source.%20https%3A%2F%2Fsiglens.com%20%2C%20%23opensource%2C%20%23observability%20%23logmanagement%20via%20%40siglensHQ" 
                    class="nav-links" target="_blank"><span class="icon-twitter"></span><span class="nav-link-text">Share on Twitter</span></a>
                </div>
                <hr>
                <div class="menu nav-feedback" title="Feedback">
                    <a href="https://docs.google.com/forms/d/e/1FAIpQLSfs_mxeX4LKbjAdX22cOknFaoi2TJcoOGD3OKj2RmZl7evD6A/viewform"
                        target="_blank" class="nav-links">
                        <span class="icon-feedback"></span><span class="nav-link-text feedback">Feedback</span>
                    </a>
                </div>
            </div>
        </div>
    </div>
`

let orgUpperNavTabs = [
    { name: 'Cluster Stats', url: './cluster-stats.html', class: 'cluster-stats' },
    {{ .OrgUpperNavTabs}}
    { name: 'Settings', url: './org-settings.html', class : 'org-settings'},
    { name: 'Version', url: './application-version.html', class: 'application-version'}
];

let tracingUpperNavTabs = [
    { name: 'Service Health', url: './service-health.html', class: 'service-health' },
    { name: 'Search Traces', url: './search-traces.html', class : 'search-traces'},
    { name: 'Dependency Graph', url: './dependency-graph.html', class : 'dependency-graph' },
];

let alertsUpperNavTabs = [
    { name: 'Alert Rules', url: './all-alerts.html', class: 'all-alerts' },
    { name: 'Contact Points', url: './contacts.html', class : 'contacts'},
];

let ingestionUpperNavTabs = [
    { name: 'Log Sources', url: './test-data.html', class : 'test-data' },
];

$(document).ready(function () {
    $("#app-side-nav").prepend(navbarComponent);
    const currentUrl = window.location.href;
    const navItems = [
        ".nav-search",
        ".nav-metrics",
        ".nav-ldb",
        ".nav-usq", 
        ".nav-alerts", 
        ".nav-myorg",
        ".nav-minion",
        ".nav-live",
        ".nav-traces",
        ".nav-ingest",
    ];
    navItems.forEach((item) => $(item).removeClass("active"));

    if (currentUrl.includes("index.html")) {
        $(".nav-search").addClass("active");
    } else if (currentUrl.includes("metrics.html")) {
        $(".nav-metrics").addClass("active");
    } else if (currentUrl.includes("dashboards-home.html") || currentUrl.includes("dashboard.html")) {
        $(".nav-ldb").addClass("active");
    } else if (currentUrl.includes("saved-queries.html")) {
        $(".nav-usq").addClass("active");
    } else if (currentUrl.includes("alerts.html") || currentUrl.includes("alert.html") || currentUrl.includes("alert-details.html")   || currentUrl.includes("contacts.html")){
        $(".nav-alerts").addClass("active");
        $('.alerts-nav-tab').appendOrgNavTabs("Alerting", alertsUpperNavTabs);
    } else if (currentUrl.includes("cluster-stats.html")|| currentUrl.includes("org-settings.html") || currentUrl.includes("application-version.html") {{ .OrgUpperNavUrls}} ) {
        $(".nav-myorg").addClass("active");
        $('.org-nav-tab').appendOrgNavTabs("My Org", orgUpperNavTabs);
    } else if (currentUrl.includes("minion-searches.html")) {
        $(".nav-minion").addClass("active");
    } else if (currentUrl.includes("live-tail.html")) {
        $(".nav-live").addClass("active");
    } else if (currentUrl.includes("service-health.html")|| currentUrl.includes("service-health-overview.html") || currentUrl.includes("dependency-graph.html")|| currentUrl.includes("search-traces.html")) {
        $(".nav-traces").addClass("active");
<<<<<<< HEAD
        if ($('.subsection-navbar').length) {
            $('.subsection-navbar').appendOrgNavTabs("Tracing", tracingUpperNavTabs);
        }        
    } else if (currentUrl.includes("test-data.html") || currentUrl.includes("logstash-ingestion.html")|| currentUrl.includes("vector-ingestion.html")|| currentUrl.includes("promtail-ingestion.html")|| currentUrl.includes("filebeat-ingestion.html")|| currentUrl.includes("fluentd-ingestion.html")) {
=======
        $('.subsection-navbar').appendOrgNavTabs("Tracing", tracingUpperNavTabs);
    } else if (currentUrl.includes("test-data.html")) {
>>>>>>> 71c7d114
        $(".nav-ingest").addClass("active");
        $('.ingestion-nav-tab').appendOrgNavTabs("Ingestion", ingestionUpperNavTabs);
    }

    $(".nav-help").on("click", function(event) {
        event.stopPropagation();
        event.preventDefault();
        $(".help-options").slideToggle(200);
    });

    $(document).on("click", function(event) {
        var helpOptions = $(".help-options");
        var menu = $(".nav-help");
        
        if (!menu.is(event.target) && !helpOptions.is(event.target) && helpOptions.has(event.target).length === 0) {
            helpOptions.slideUp(200);
        }
    });

    $(".help-options").on("click", "a", function(event) {
        $(".help-options").slideUp(200);
    });
});

<|MERGE_RESOLUTION|>--- conflicted
+++ resolved
@@ -165,15 +165,10 @@
         $(".nav-live").addClass("active");
     } else if (currentUrl.includes("service-health.html")|| currentUrl.includes("service-health-overview.html") || currentUrl.includes("dependency-graph.html")|| currentUrl.includes("search-traces.html")) {
         $(".nav-traces").addClass("active");
-<<<<<<< HEAD
         if ($('.subsection-navbar').length) {
             $('.subsection-navbar').appendOrgNavTabs("Tracing", tracingUpperNavTabs);
         }        
-    } else if (currentUrl.includes("test-data.html") || currentUrl.includes("logstash-ingestion.html")|| currentUrl.includes("vector-ingestion.html")|| currentUrl.includes("promtail-ingestion.html")|| currentUrl.includes("filebeat-ingestion.html")|| currentUrl.includes("fluentd-ingestion.html")) {
-=======
-        $('.subsection-navbar').appendOrgNavTabs("Tracing", tracingUpperNavTabs);
     } else if (currentUrl.includes("test-data.html")) {
->>>>>>> 71c7d114
         $(".nav-ingest").addClass("active");
         $('.ingestion-nav-tab').appendOrgNavTabs("Ingestion", ingestionUpperNavTabs);
     }
