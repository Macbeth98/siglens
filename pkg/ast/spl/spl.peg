--- conflicted
+++ resolved
@@ -2037,7 +2037,6 @@
     return timeUnit, nil
 }
 
-<<<<<<< HEAD
 // Returns *structs.QueryAggregators
 TransactionBlock <- PIPE CMD_TRANSACTION txnOptions:TransactionOptions {
     queryAgg := &structs.QueryAggregators{
@@ -2142,11 +2141,8 @@
 }
 
 
-
-=======
 // All cmd expect CMD_SEARCH
-ALLCMD <- (CMD_REGEX / CMD_STATS / CMD_FIELDS / CMD_WHERE / CMD_HEAD_NO_SPACE / CMD_HEAD / CMD_EVAL / CMD_REX / CMD_TOP / CMD_RARE / CMD_RENAME / CMD_TIMECHART)
->>>>>>> 0574285a
+ALLCMD <- (CMD_REGEX / CMD_STATS / CMD_FIELDS / CMD_WHERE / CMD_HEAD_NO_SPACE / CMD_HEAD / CMD_EVAL / CMD_REX / CMD_TOP / CMD_RARE / CMD_RENAME / CMD_TIMECHART / CMD_TRANSACTION)
 CMD_SEARCH <- "search" SPACE
 CMD_REGEX <- "regex" SPACE
 CMD_STATS <- "stats" SPACE
