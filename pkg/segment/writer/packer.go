// Copyright (c) 2021-2024 SigScalr, Inc.
//
// This file is part of SigLens Observability Solution
//
// This program is free software: you can redistribute it and/or modify
// it under the terms of the GNU Affero General Public License as published by
// the Free Software Foundation, either version 3 of the License, or
// (at your option) any later version.
//
// This program is distributed in the hope that it will be useful,
// but WITHOUT ANY WARRANTY; without even the implied warranty of
// MERCHANTABILITY or FITNESS FOR A PARTICULAR PURPOSE.  See the
// GNU Affero General Public License for more details.
//
// You should have received a copy of the GNU Affero General Public License
// along with this program.  If not, see <http://www.gnu.org/licenses/>.

package writer

import (
	"encoding/json"
	"errors"
	"fmt"
	"math"
	"math/rand"
	"os"
	"strconv"
	"testing"
	"time"

	"github.com/bits-and-blooms/bloom/v3"
	jp "github.com/buger/jsonparser"
	"github.com/cespare/xxhash"
	"github.com/siglens/siglens/pkg/blob/ssutils"
	"github.com/siglens/siglens/pkg/config"
	"github.com/siglens/siglens/pkg/segment/pqmr"
	. "github.com/siglens/siglens/pkg/segment/structs"
	. "github.com/siglens/siglens/pkg/segment/utils"
	segutils "github.com/siglens/siglens/pkg/segment/utils"
	"github.com/siglens/siglens/pkg/segment/writer/metrics"
	"github.com/siglens/siglens/pkg/utils"
	log "github.com/sirupsen/logrus"
	bbp "github.com/valyala/bytebufferpool"
)

var wipCardLimit uint16 = 1001

const MaxDeEntries = 2002 // this should be atleast 2x of wipCardLimit

const FPARM_INT64 = int64(0)
const FPARM_UINT64 = uint64(0)
const FPARM_FLOAT64 = float64(0)

/*
	   Each column stored in its own columnar file
	   Each column file format:
		  [ValType-1 1B] [OptionalStringVal-Len-1 2B] [ActualValue-1]
		  [ValType-2 1B] [OptionalStringVal-Len-2 2B] [ActualValue-2]


	   This function should not be called by itself, must be called via locks

	   This function assumes that the record_json has been flattened

	   foundColsInRecord is a map[string]bool of all columns in the WIPBlock. New columns will be added to this map
	   The values of this map will be set to false before returning for subsequent calls. This lets us re-use the same map across WIPBlock

	   returns :
		  1) Max index amongst the columns
		  3) bool if this record matched the column conditions in PQColTracker
		  3) error
*/
func (ss *SegStore) EncodeColumns(rawData []byte, recordTime uint64, tsKey *string,
	signalType segutils.SIGNAL_TYPE,
	cnameCacheByteHashToStr map[uint64]string,
	jsParsingStackbuf []byte) (bool, error) {

	var matchedCol = false

	ss.encodeTime(recordTime, tsKey)
	var err error
	matchedCol, err = ss.encodeRawJsonObject("", rawData, tsKey, matchedCol,
		signalType, cnameCacheByteHashToStr, jsParsingStackbuf)
	if err != nil {
		log.Errorf("Failed to encode json object! err: %+v", err)
		return matchedCol, err
	}

	for colName, foundCol := range ss.wipBlock.columnsInBlock {
		if foundCol {
			ss.wipBlock.columnsInBlock[colName] = false
			continue
		}
		colWip, ok := ss.wipBlock.colWips[colName]
		if !ok {
			log.Errorf("EncodeColumns: tried to add a backfill for a column with no colWip! %v. This should not happen", colName)
			continue
		}
		colWip.cstartidx = colWip.cbufidx
		copy(colWip.cbuf[colWip.cbufidx:], VALTYPE_ENC_BACKFILL[:])
		colWip.cbufidx += 1
		ss.updateColValueSizeInAllSeenColumns(colName, 1)
		// also do backfill dictEnc for this recnum
		ss.checkAddDictEnc(colWip, VALTYPE_ENC_BACKFILL[:], ss.wipBlock.blockSummary.RecCount,
			colWip.cbufidx-1)
	}

	return matchedCol, nil
}

func (ss *SegStore) encodeRawJsonObject(currKey string, data []byte, tsKey *string,
	matchedCol bool, signalType segutils.SIGNAL_TYPE,
	cnameCacheByteHashToStr map[uint64]string, jsParsingStackbuf []byte) (bool, error) {

	handler := func(key []byte, value []byte, valueType jp.ValueType, off int) error {
		// Maybe push some state onto a stack here?
		var finalKey string
		var err error

		if currKey == "" {
			cnameHash := xxhash.Sum64(key)
			cnameVal, ok := cnameCacheByteHashToStr[cnameHash]
			if ok {
				finalKey = cnameVal
			} else {
				finalKey = string(key)
				cnameCacheByteHashToStr[cnameHash] = finalKey
			}
		} else {
			finalKey = fmt.Sprintf("%s.%s", currKey, key)
		}
		switch valueType {
		case jp.Object:
			matchedCol, err = ss.encodeRawJsonObject(finalKey, value, tsKey,
				matchedCol, signalType, cnameCacheByteHashToStr, jsParsingStackbuf)
			if err != nil {
				return fmt.Errorf("encodeRawJsonObject: obj currKey: %v, err: %v", currKey, err)
			}
		case jp.Array:
			if signalType == SIGNAL_JAEGER_TRACES {

				matchedCol, err = ss.encodeRawJsonArray(finalKey, value, tsKey, matchedCol, signalType)
			} else {
				matchedCol, err = ss.encodeNonJaegerRawJsonArray(finalKey, value, tsKey, matchedCol, signalType, cnameCacheByteHashToStr, jsParsingStackbuf)
			}
			if err != nil {
				return fmt.Errorf("encodeRawJsonObject: arr currKey: %v, err: %v", currKey, err)
			}
		case jp.String:

			valUnescaped, err := jp.Unescape(value, jsParsingStackbuf[:])
			if err != nil {
				return fmt.Errorf("encodeRawJsonObject: failed to unescape currKey: %v, err: %v",
					currKey, err)
			}

			matchedCol = ss.encodeSingleString(finalKey, tsKey, matchedCol, valUnescaped)
		case jp.Number:
			numVal, err := jp.ParseInt(value)
			if err != nil {
				fltVal, err := jp.ParseFloat(value)
				if err != nil {
					return fmt.Errorf("encodeRawJsonObject: flt currKey: %v, err: %v", currKey, err)
				}
				matchedCol = ss.encodeSingleNumber(finalKey, fltVal, tsKey,
					matchedCol, value)
				return nil
			}
			matchedCol = ss.encodeSingleNumber(finalKey, numVal, tsKey,
				matchedCol, value)
		case jp.Boolean:
			boolVal, err := jp.ParseBoolean(value)
			if err != nil {
				return fmt.Errorf("encodeRawJsonObject: bool currKey: %v, err: %v", currKey, err)
			}
			matchedCol = ss.encodeSingleBool(finalKey, boolVal, tsKey, matchedCol)
		case jp.Null:
			matchedCol = ss.encodeSingleNull(finalKey, tsKey, matchedCol)
		default:
			return fmt.Errorf("currKey: %v, received unknown type of %+s", currKey, valueType)
		}
		return nil
	}
	err := jp.ObjectEach(data, handler)
	return matchedCol, err
}

func (ss *SegStore) encodeRawJsonArray(currKey string, data []byte, tsKey *string,
	matchedCol bool, signalType segutils.SIGNAL_TYPE) (bool, error) {
	var encErr error
	if signalType == SIGNAL_JAEGER_TRACES {
		if currKey != "references" && currKey != "logs" {
			matchedCol, encErr = ss.encodeSingleDictArray(currKey, data, tsKey, matchedCol, signalType)
			if encErr != nil {
				log.Infof("encodeRawJsonArray error %s", encErr)
				return matchedCol, encErr
			}
		} else {
			matchedCol, encErr = ss.encodeSingleRawBuffer(currKey, data, tsKey, matchedCol, signalType)
			if encErr != nil {
				return matchedCol, encErr
			}
		}
	}
	return matchedCol, nil
}

func (ss *SegStore) encodeNonJaegerRawJsonArray(currKey string, data []byte, tsKey *string,
	matchedCol bool, signalType segutils.SIGNAL_TYPE,
	cnameCacheByteHashToStr map[uint64]string,
	jsParsingStackbuf []byte) (bool, error) {

	i := 0
	var finalErr error
	_, aErr := jp.ArrayEach(data, func(value []byte, valueType jp.ValueType, offset int, err error) {
		var finalKey string
		var encErr error
		if currKey == "" {
			finalKey = fmt.Sprintf("%d", i)
		} else {
			finalKey = fmt.Sprintf("%s.%d", currKey, i)
		}
		i++
		switch valueType {
		case jp.Object:
			matchedCol, encErr = ss.encodeRawJsonObject(finalKey, value, tsKey, matchedCol, signalType, cnameCacheByteHashToStr, jsParsingStackbuf)
			if encErr != nil {
				finalErr = encErr
				return
			}
		case jp.Array:
			matchedCol, encErr = ss.encodeNonJaegerRawJsonArray(finalKey, value, tsKey, matchedCol, signalType, cnameCacheByteHashToStr, jsParsingStackbuf)
			if encErr != nil {
				finalErr = encErr
				return
			}
		case jp.String:

			valUnescaped, encErr := jp.Unescape(value, jsParsingStackbuf[:])
			if err != nil {
				finalErr = encErr
				return
			}
			matchedCol = ss.encodeSingleString(finalKey, tsKey, matchedCol, valUnescaped)
		case jp.Number:
			numVal, encErr := jp.ParseInt(value)
			if encErr != nil {
				fltVal, encErr := jp.ParseFloat(value)
				if encErr != nil {
					finalErr = encErr
					return
				}
				matchedCol = ss.encodeSingleNumber(finalKey, fltVal, tsKey,
					matchedCol, value)
				return
			}
			matchedCol = ss.encodeSingleNumber(finalKey, numVal, tsKey,
				matchedCol, value)
		case jp.Boolean:
			boolVal, encErr := jp.ParseBoolean(value)
			if encErr != nil {
				finalErr = encErr
				return
			}
			matchedCol = ss.encodeSingleBool(finalKey, boolVal, tsKey, matchedCol)
		case jp.Null:
			matchedCol = ss.encodeSingleNull(finalKey, tsKey, matchedCol)
		default:
			finalErr = fmt.Errorf("received unknown type of %+s", valueType)
			return
		}
	})
	if aErr != nil {
		finalErr = aErr
	}
	return matchedCol, finalErr
}

func (ss *SegStore) encodeSingleDictArray(arraykey string, data []byte,
	tsKey *string, matchedCol bool, signalType segutils.SIGNAL_TYPE) (bool, error) {
	if arraykey == *tsKey {
		return matchedCol, nil
	}
	var finalErr error
	var colWip *ColWip
	colWip, _, matchedCol = ss.initAndBackFillColumn(arraykey, SS_DT_ARRAY_DICT, matchedCol)
	colBlooms := ss.wipBlock.columnBlooms
	var bi *BloomIndex
	var ok bool
	bi, ok = colBlooms[arraykey]
	if !ok {
		bi = &BloomIndex{}
		bi.uniqueWordCount = 0
		bCount := getBlockBloomSize(bi)
		bi.Bf = bloom.NewWithEstimates(uint(bCount), BLOOM_COLL_PROBABILITY)
		colBlooms[arraykey] = bi
	}
	s := colWip.cbufidx
	copy(colWip.cbuf[colWip.cbufidx:], VALTYPE_DICT_ARRAY[:])
	colWip.cbufidx += 1
	copy(colWip.cbuf[colWip.cbufidx:], utils.Uint16ToBytesLittleEndian(0)) //placeholder for encoding length of array
	colWip.cbufidx += 2
	_, aErr := jp.ArrayEach(data, func(value []byte, valueType jp.ValueType, offset int, err error) {
		switch valueType {
		case jp.Object:
			keyName, keyType, keyVal, err := getNestedDictEntries(value)
			if err != nil {
				log.Errorf("getNestedDictEntries error %+v", err)
				return
			}
			if len(keyName) == 0 || keyType == "" || len(keyVal) == 0 {
				err = fmt.Errorf("encodeSingleDictArray: Jaeger tags array should have key/value/type values")
				log.Error(err)
				return
			}
			//encode and copy keyName
			n := uint16(len(keyName))
			copy(colWip.cbuf[colWip.cbufidx:], utils.Uint16ToBytesLittleEndian(n))
			colWip.cbufidx += 2
			copy(colWip.cbuf[colWip.cbufidx:], keyName)
			colWip.cbufidx += uint32(n)

			keyValLen := uint16(len(keyVal))
			keyValLenBytes := utils.Uint16ToBytesLittleEndian(keyValLen)

			//check key type
			//based on that encode key value
			switch keyType {
			case "string":
				copy(colWip.cbuf[colWip.cbufidx:], VALTYPE_ENC_SMALL_STRING[:])
				colWip.cbufidx += 1
				copy(colWip.cbuf[colWip.cbufidx:], keyValLenBytes)
				colWip.cbufidx += 2
				copy(colWip.cbuf[colWip.cbufidx:], keyVal)
				colWip.cbufidx += uint32(keyValLen)
			case "bool":
				copy(colWip.cbuf[colWip.cbufidx:], VALTYPE_ENC_BOOL[:])
				colWip.cbufidx += 1
				copy(colWip.cbuf[colWip.cbufidx:], keyValLenBytes)
				colWip.cbufidx += 2
				copy(colWip.cbuf[colWip.cbufidx:], keyVal)
				colWip.cbufidx += uint32(keyValLen)
			case "int64":
				copy(colWip.cbuf[colWip.cbufidx:], VALTYPE_ENC_INT64[:])
				colWip.cbufidx += 1
				copy(colWip.cbuf[colWip.cbufidx:], keyValLenBytes)
				colWip.cbufidx += 2
				copy(colWip.cbuf[colWip.cbufidx:], keyVal)
				colWip.cbufidx += uint32(keyValLen)
			case "float64":
				copy(colWip.cbuf[colWip.cbufidx:], segutils.VALTYPE_ENC_FLOAT64[:])
				colWip.cbufidx += 1
				copy(colWip.cbuf[colWip.cbufidx:], keyValLenBytes)
				colWip.cbufidx += 2
				copy(colWip.cbuf[colWip.cbufidx:], keyVal)
				colWip.cbufidx += uint32(keyValLen)
			default:
				finalErr = fmt.Errorf("encodeSingleDictArray : received unknown key  %+s", keyType)
			}
			keyNameStr := string(keyName)
			if bi != nil {
				bi.uniqueWordCount += addToBlockBloom(bi.Bf, keyName)
				bi.uniqueWordCount += addToBlockBloom(bi.Bf, keyVal)
				bi.uniqueWordCount += addToBlockBloom(bi.Bf, utils.BytesToLowerInPlace(keyName))
				bi.uniqueWordCount += addToBlockBloom(bi.Bf, utils.BytesToLowerInPlace(keyVal))
			}
<<<<<<< HEAD
			// get the copied key value bytes from the ColWip buffer,
			// As the keyVal bytes are converted to lower case while adding to Bloom above.
			keyValBytes := colWip.cbuf[colWip.cbufidx-uint32(keyValLen):]
			addSegStatsStrIngestion(ss.AllSst, keyNameStr, keyValBytes)
			if colWip.cbufidx > maxIdx {
				maxIdx = colWip.cbufidx
			}
=======
			addSegStatsStrIngestion(ss.AllSst, keyName, []byte(keyVal))
>>>>>>> d7682d4e
		default:
			finalErr = fmt.Errorf("encodeSingleDictArray : received unknown type of %+s", valueType)
			return
		}
	})
	copy(colWip.cbuf[s+1:], utils.Uint16ToBytesLittleEndian(uint16(colWip.cbufidx-s-3)))
	if aErr != nil {
		finalErr = aErr
	}
	ss.updateColValueSizeInAllSeenColumns(arraykey, uint32(colWip.cbufidx-s))
	return matchedCol, finalErr
}

func getNestedDictEntries(data []byte) ([]byte, string, []byte, error) {
	var nkey, nvalue []byte
	var ntype string

	handler := func(key []byte, value []byte, valueType jp.ValueType, off int) error {
		switch string(key) {
		case "key":
			if valueType != jp.String {
				err := fmt.Errorf("getNestedDictEntries key should be of type string , found type %+v", valueType)
				return err
			}
			nkey = value
		case "type":
			ntype = string(value)
		case "value":
			nvalue = value
		default:
			err := fmt.Errorf("getNestedDictEntries: received unknown key of %+s", key)
			return err
		}
		return nil
	}
	err := jp.ObjectEach(data, handler)
	return nkey, ntype, nvalue, err

}

func (ss *SegStore) encodeSingleRawBuffer(key string, value []byte,
	tsKey *string, matchedCol bool, signalType segutils.SIGNAL_TYPE) (bool, error) {
	if key == *tsKey {
		return matchedCol, nil
	}
	var colWip *ColWip
	colWip, _, matchedCol = ss.initAndBackFillColumn(key, SS_DT_STRING, matchedCol)
	colBlooms := ss.wipBlock.columnBlooms
	var bi *BloomIndex
	var ok bool
	if key != "_type" && key != "_index" && key != "tags" {
		_, ok = colBlooms[key]
		if !ok {
			bi = &BloomIndex{}
			bi.uniqueWordCount = 0
			bCount := getBlockBloomSize(bi)
			bi.Bf = bloom.NewWithEstimates(uint(bCount), BLOOM_COLL_PROBABILITY)
			colBlooms[key] = bi
		}
	}
	//[utils.VALTYPE_RAW_JSON][raw-byte-len][raw-byte]
	copy(colWip.cbuf[colWip.cbufidx:], VALTYPE_RAW_JSON[:])
	colWip.cbufidx += 1
	n := uint16(len(value))
	copy(colWip.cbuf[colWip.cbufidx:], utils.Uint16ToBytesLittleEndian(n))
	colWip.cbufidx += 2
	copy(colWip.cbuf[colWip.cbufidx:], value)
	colWip.cbufidx += uint32(n)
	ss.updateColValueSizeInAllSeenColumns(key, uint32(3+n))

	return matchedCol, nil
}

func (ss *SegStore) encodeSingleString(key string,
	tsKey *string, matchedCol bool, valBytes []byte) bool {
	if key == *tsKey {
		return matchedCol
	}
	var colWip *ColWip
	var recNum uint16
	colWip, recNum, matchedCol = ss.initAndBackFillColumn(key, SS_DT_STRING, matchedCol)
	colBlooms := ss.wipBlock.columnBlooms
	var bi *BloomIndex
	var ok bool
	if key != "_type" && key != "_index" {
		bi, ok = colBlooms[key]
		if !ok {
			bi = &BloomIndex{}
			bi.uniqueWordCount = 0
			bCount := getBlockBloomSize(bi)
			bi.Bf = bloom.NewWithEstimates(uint(bCount), BLOOM_COLL_PROBABILITY)
			colBlooms[key] = bi
		}
	}
	s := colWip.cbufidx
	colWip.WriteSingleStringBytes(valBytes)
	recLen := colWip.cbufidx - s
	ss.updateColValueSizeInAllSeenColumns(key, recLen)

	if bi != nil {
		bi.uniqueWordCount += addToBlockBloom(bi.Bf, valBytes)
		bi.uniqueWordCount += addToBlockBloom(bi.Bf, utils.BytesToLowerInPlace(valBytes))
	}
	if !ss.skipDe {
		ss.checkAddDictEnc(colWip, colWip.cbuf[s:colWip.cbufidx], recNum, s)
	}
<<<<<<< HEAD
	valueLen := uint32(len(valBytes))
	addSegStatsStrIngestion(ss.AllSst, key, colWip.cbuf[colWip.cbufidx-valueLen:colWip.cbufidx])
	if colWip.cbufidx > maxIdx {
		maxIdx = colWip.cbufidx
	}
	return maxIdx, matchedCol, nil
=======
	addSegStatsStrIngestion(ss.AllSst, key, valBytes)
	return matchedCol
>>>>>>> d7682d4e
}

func (ss *SegStore) encodeSingleBool(key string, val bool,
	tsKey *string, matchedCol bool) bool {
	if key == *tsKey {
		return matchedCol
	}
	var colWip *ColWip
	colBlooms := ss.wipBlock.columnBlooms
	colWip, _, matchedCol = ss.initAndBackFillColumn(key, SS_DT_BOOL, matchedCol)
	var bi *BloomIndex
	var ok bool

	bi, ok = colBlooms[key]
	if !ok {
		bi = &BloomIndex{}
		bi.uniqueWordCount = 0
		bCount := 10
		bi.Bf = bloom.NewWithEstimates(uint(bCount), BLOOM_COLL_PROBABILITY)
		colBlooms[key] = bi
	}
	copy(colWip.cbuf[colWip.cbufidx:], VALTYPE_ENC_BOOL[:])
	colWip.cbufidx += 1
	copy(colWip.cbuf[colWip.cbufidx:], utils.BoolToBytesLittleEndian(val))
	colWip.cbufidx += 1
	ss.updateColValueSizeInAllSeenColumns(key, 2)

	if bi != nil {
		bi.uniqueWordCount += addToBlockBloom(bi.Bf, []byte(strconv.FormatBool(val)))
	}
	return matchedCol
}

func (ss *SegStore) encodeSingleNull(key string,
	tsKey *string, matchedCol bool) bool {
	if key == *tsKey {
		return matchedCol
	}
	var colWip *ColWip
	colWip, _, matchedCol = ss.initAndBackFillColumn(key, SS_DT_BACKFILL, matchedCol)
	copy(colWip.cbuf[colWip.cbufidx:], VALTYPE_ENC_BACKFILL[:])
	colWip.cbufidx += 1
	ss.updateColValueSizeInAllSeenColumns(key, 1)
	return matchedCol
}

func (ss *SegStore) encodeSingleNumber(key string, value interface{},
	tsKey *string, matchedCol bool, valBytes []byte) bool {
	if key == *tsKey {
		return matchedCol
	}
	var colWip *ColWip
	var recNum uint16
	var numType SS_DTYPE

	switch value.(type) {
	case float64, json.Number:
		numType = SS_DT_FLOAT
	case int64, int32, int16, int8, int:
		numType = SS_DT_SIGNED_NUM
	case uint64, uint32, uint16, uint8, uint:
		numType = SS_DT_UNSIGNED_NUM
	default:
		numType = SS_DT_BACKFILL
	}

	colWip, recNum, matchedCol = ss.initAndBackFillColumn(key, numType, matchedCol)
	colRis := ss.wipBlock.columnRangeIndexes
	segstats := ss.AllSst
	retLen := ss.encSingleNumber(key, value, colWip.cbuf[:], colWip.cbufidx, colRis, recNum, segstats,
		ss.wipBlock.bb, colWip, valBytes)
	colWip.cbufidx += retLen
	ss.updateColValueSizeInAllSeenColumns(key, retLen)

	return matchedCol
}

func (ss *SegStore) initAndBackFillColumn(key string, valType SS_DTYPE,
	matchedCol bool) (*ColWip, uint16, bool) {
	allColWip := ss.wipBlock.colWips
	colBlooms := ss.wipBlock.columnBlooms
	colRis := ss.wipBlock.columnRangeIndexes
	allColsInBlock := ss.wipBlock.columnsInBlock
	recNum := ss.wipBlock.blockSummary.RecCount

	colWip, ok := allColWip[key]
	if !ok {
		colWip = InitColWip(ss.SegmentKey, key)
		allColWip[key] = colWip
	}
	_, ok = allColsInBlock[key]
	if !ok {
		if recNum != 0 {
			log.Debugf("EncodeColumns: newColumn=%v showed up in the middle, backfilling it now", key)
			ss.backFillPastRecords(key, valType, recNum, colBlooms, colRis, colWip)
		}
	}
	allColsInBlock[key] = true
	matchedCol = matchedCol || ss.pqTracker.isColumnInPQuery(key)
	colWip.cstartidx = colWip.cbufidx
	return colWip, recNum, matchedCol
}

func initMicroIndices(key string, valType SS_DTYPE, colBlooms map[string]*BloomIndex,
	colRis map[string]*RangeIndex) {

	switch valType {
	case SS_DT_STRING:
		bi := &BloomIndex{}
		bi.uniqueWordCount = 0
		bCount := getBlockBloomSize(bi)
		bi.Bf = bloom.NewWithEstimates(uint(bCount), BLOOM_COLL_PROBABILITY)
		colBlooms[key] = bi
	case SS_DT_SIGNED_NUM, SS_DT_UNSIGNED_NUM:
		ri := &RangeIndex{}
		ri.Ranges = make(map[string]*Numbers)
		colRis[key] = ri
	case SS_DT_BOOL:
		// todo kunal, for bool type we need to keep a inverted index
		bi := &BloomIndex{}
		bi.uniqueWordCount = 0
		bCount := 10
		bi.Bf = bloom.NewWithEstimates(uint(bCount), BLOOM_COLL_PROBABILITY)
		colBlooms[key] = bi
	}
}

func (ss *SegStore) backFillPastRecords(key string, valType SS_DTYPE, recNum uint16, colBlooms map[string]*BloomIndex,
	colRis map[string]*RangeIndex, colWip *ColWip) uint32 {

	initMicroIndices(key, valType, colBlooms, colRis)
	packedLen := uint32(0)

	bs := ss.GetNewBitset(uint(recNum))
	for i := uint(0); i < uint(recNum); i++ {
		// only the type will be saved when we are backfilling
		copy(colWip.cbuf[colWip.cbufidx:], VALTYPE_ENC_BACKFILL[:])
		colWip.cbufidx += 1
		packedLen += 1
		bs.Set(i)
	}
	// we will also init dictEnc for backfilled recnums

	dci := &DwordCbufIdxs{
		sIdx:     colWip.cbufidx - 1,
		wlen:     1,
		recBsIdx: colWip.deData.deCount,
	}

	colWip.deData.hashToDci[xxhash.Sum64(VALTYPE_ENC_BACKFILL[:])] = dci
	colWip.deData.deRecNums[colWip.deData.deCount] = bs
	colWip.deData.deCount++

	return packedLen
}

func (ss *SegStore) encSingleNumber(key string, val interface{}, wipbuf []byte, idx uint32,
	colRis map[string]*RangeIndex, wRecNum uint16,
	segstats map[string]*SegStats, bb *bbp.ByteBuffer, colWip *ColWip,
	valBytes []byte) uint32 {

	ri, ok := colRis[key]
	if !ok {
		ri = &RangeIndex{}
		ri.Ranges = make(map[string]*Numbers)
		colRis[key] = ri
	}

	switch cval := val.(type) {
	case float64:
		addSegStatsNums(segstats, key, SS_FLOAT64, FPARM_INT64, FPARM_UINT64, cval,
			valBytes)
		valSize := encJsonNumber(key, SS_FLOAT64, FPARM_INT64, FPARM_UINT64, cval, wipbuf[:],
			idx, ri.Ranges)
		ss.checkAddDictEnc(colWip, wipbuf[idx:idx+valSize], wRecNum, idx)
		return valSize
	case int64:
		addSegStatsNums(segstats, key, SS_INT64, cval, FPARM_UINT64, FPARM_FLOAT64,
			valBytes)

		valSize := encJsonNumber(key, SS_INT64, cval, FPARM_UINT64, FPARM_FLOAT64, wipbuf[:],
			idx, ri.Ranges)
		ss.checkAddDictEnc(colWip, wipbuf[idx:idx+valSize], wRecNum, idx)
		return valSize

	default:
		log.Errorf("encSingleNumber: Tried to encode a non int/float value! value=%+v", cval)
	}
	return 0
}

func encJsonNumber(key string, numType SS_IntUintFloatTypes, intVal int64, uintVal uint64,
	fltVal float64, wipbuf []byte, idx uint32, blockRangeIndex map[string]*Numbers) uint32 {

	var valSize uint32

	switch numType {
	case SS_INT64:
		copy(wipbuf[idx:], VALTYPE_ENC_INT64[:])
		utils.Int64ToBytesLittleEndianInplace(int64(intVal), wipbuf[idx+1:])
		valSize = 1 + 8
	case SS_UINT64:
		copy(wipbuf[idx:], VALTYPE_ENC_UINT64[:])
		copy(wipbuf[idx+1:], utils.Uint64ToBytesLittleEndian(uintVal))
		valSize = 1 + 8
	case SS_FLOAT64:
		copy(wipbuf[idx:], VALTYPE_ENC_FLOAT64[:])
		utils.Float64ToBytesLittleEndianInplace(fltVal, wipbuf[idx+1:])
		valSize = 1 + 8
	default:
		log.Errorf("encJsonNumber: unknown numType: %v", numType)
	}

	if blockRangeIndex != nil {
		updateRangeIndex(key, blockRangeIndex, numType, intVal, uintVal, fltVal)
	}

	return valSize
}

func (ss *SegStore) updateColValueSizeInAllSeenColumns(colName string, size uint32) {
	currentSize, ok := ss.AllSeenColumnSizes[colName]
	if !ok {
		if ss.RecordCount > 0 {
			// column appearing first time in the middle of the wip, so past recNums will be filled with BackFill_CVAL_TYpe, so mark this as inconsistent
			ss.AllSeenColumnSizes[colName] = INCONSISTENT_CVAL_SIZE
		} else {
			ss.AllSeenColumnSizes[colName] = size
		}

		return
	}

	if currentSize == INCONSISTENT_CVAL_SIZE {
		return
	}

	if currentSize != size {
		ss.AllSeenColumnSizes[colName] = INCONSISTENT_CVAL_SIZE
	}
}

/*
   Caller of this function can confidently cast the CValEncoslure.CVal to one of the foll types:
	 bool       (if CValEncoslure.Dtype = SS_DT_BOOL)
	 uint64     (if CValEncoslure.Dtype = SS_DT_UNSIGNED_NUM)
	 int64      (if CValEncoslure.Dtype = SS_DT_SIGNED_NUM)
	 float64    (if CValEncoslure.Dtype = SS_DT_FLOAT)
	 string     (if CValEncoslure.Dtype = SS_DT_STRING)
	 array      (if CValEncoslure.Dtype = SS_DT_ARRAY_DICT)
*/
/*
parameters:
   rec: byte slice
   qid
   CValEncoslure: Cval encoding of this col entry
returns:
   uint16: len of this entry inside that was inside the byte slice
   error:
*/
func GetCvalFromRec(rec []byte, qid uint64, retVal *CValueEnclosure) (uint16, error) {

	if len(rec) == 0 {
		return 0, errors.New("column value is empty")
	}

	var endIdx uint16
	switch rec[0] {

	case VALTYPE_ENC_SMALL_STRING[0]:
		retVal.Dtype = SS_DT_STRING
		// one byte for type & two for reclen

		strlen := utils.BytesToUint16LittleEndian(rec[1:3])
		endIdx = strlen + 3
		retVal.CVal = string(rec[3:endIdx])
	case VALTYPE_ENC_BOOL[0]:
		retVal.Dtype = SS_DT_BOOL
		if rec[1] == 0 {
			retVal.CVal = false
		} else {
			retVal.CVal = true
		}
		endIdx = 2
	case VALTYPE_ENC_INT8[0]:
		retVal.Dtype = SS_DT_SIGNED_NUM
		retVal.CVal = int64(int8(rec[1:][0]))
		endIdx = 2
	case VALTYPE_ENC_INT16[0]:
		retVal.Dtype = SS_DT_SIGNED_NUM
		retVal.CVal = int64(utils.BytesToInt16LittleEndian(rec[1:]))
		endIdx = 3
	case VALTYPE_ENC_INT32[0]:
		retVal.Dtype = SS_DT_SIGNED_NUM
		retVal.CVal = int64(utils.BytesToInt32LittleEndian(rec[1:]))
		endIdx = 5
	case VALTYPE_ENC_INT64[0]:
		retVal.Dtype = SS_DT_SIGNED_NUM
		retVal.CVal = utils.BytesToInt64LittleEndian(rec[1:])
		endIdx = 9
	case VALTYPE_ENC_UINT8[0]:
		retVal.Dtype = SS_DT_UNSIGNED_NUM
		retVal.CVal = uint64((rec[1:])[0])
		endIdx = 2
	case VALTYPE_ENC_UINT16[0]:
		retVal.Dtype = SS_DT_UNSIGNED_NUM
		retVal.CVal = uint64(utils.BytesToUint16LittleEndian(rec[1:]))
		endIdx = 3
	case VALTYPE_ENC_UINT32[0]:
		retVal.Dtype = SS_DT_UNSIGNED_NUM
		retVal.CVal = uint64(utils.BytesToUint32LittleEndian(rec[1:]))
		endIdx = 5
	case VALTYPE_ENC_UINT64[0]:
		retVal.Dtype = SS_DT_UNSIGNED_NUM
		retVal.CVal = utils.BytesToUint64LittleEndian(rec[1:])
		endIdx = 9
	case VALTYPE_ENC_FLOAT64[0]:
		retVal.Dtype = SS_DT_FLOAT
		retVal.CVal = utils.BytesToFloat64LittleEndian(rec[1:])
		endIdx = 9
	case VALTYPE_ENC_BACKFILL[0]:
		retVal.Dtype = SS_DT_BACKFILL
		retVal.CVal = nil
		endIdx = 1
	case VALTYPE_RAW_JSON[0]:
		retVal.Dtype = SS_DT_RAW_JSON
		strlen := utils.BytesToUint16LittleEndian(rec[1:3])
		endIdx = strlen + 3
		data := rec[3:endIdx]
		entries := make([]interface{}, 0)
		err := json.Unmarshal(data, &entries)
		if err != nil {
			log.Errorf("GetCvalFromRec: Error unmarshalling VALTYPE_RAW_JSON = %v", err)
			return 0, err
		}
		retVal.CVal = entries
	case VALTYPE_DICT_ARRAY[0]:
		retVal.Dtype = SS_DT_ARRAY_DICT
		// one byte for type & two for reclen
		totalLen := utils.BytesToInt16LittleEndian(rec[1:])
		idx := uint16(3)
		cValArray := make([]map[string]interface{}, 0)
		for idx < uint16(totalLen) {
			cVal := make(map[string]interface{})
			strlen := utils.BytesToUint16LittleEndian(rec[idx : idx+2])
			idx += 2
			keyVal := string(rec[idx : idx+strlen])
			idx += strlen

			cVal["key"] = keyVal
			switch rec[idx] {
			case VALTYPE_ENC_SMALL_STRING[0]:
				cVal["type"] = "string"
				// one byte for type & two for reclen
				strlen := utils.BytesToUint16LittleEndian(rec[idx+1 : idx+3])
				idx += 3
				cVal["value"] = string(rec[idx : idx+strlen])
				idx += strlen
			case VALTYPE_ENC_BOOL[0]:
				cVal["type"] = "bool"
				strlen := utils.BytesToUint16LittleEndian(rec[idx+1 : idx+3])
				idx += 3
				cVal["value"] = string(rec[idx : idx+strlen])
				idx += strlen
			case VALTYPE_ENC_INT64[0]:
				cVal["type"] = "int64"
				strlen := utils.BytesToUint16LittleEndian(rec[idx+1 : idx+3])
				idx += 3
				cVal["value"] = string(rec[idx : idx+strlen])
				idx += strlen
			case VALTYPE_ENC_FLOAT64[0]:
				cVal["type"] = "float64"
				strlen := utils.BytesToUint16LittleEndian(rec[idx+1 : idx+3])
				idx += 3
				cVal["value"] = string(rec[idx : idx+strlen])
				idx += strlen
			default:
				log.Errorf("qid=%d, GetCvalFromRec:SS_DT_ARRAY_DICT unknown type=%v\n", qid, rec[idx])
				return endIdx, errors.New("invalid rec type")
			}
			cValArray = append(cValArray, cVal)
		}
		retVal.CVal = cValArray
		endIdx = uint16(totalLen)

	default:
		log.Errorf("qid=%d, GetCvalFromRec: dont know how to convert type=%v\n", qid, rec[0])
		return endIdx, errors.New("invalid rec type")
	}

	return endIdx, nil
}

func GetNumValFromRec(rec []byte, qid uint64, retVal *Number) (uint16, error) {

	retVal.SetInvalidType()

	if len(rec) == 0 {
		return 0, errors.New("column value is empty")
	}

	var endIdx uint16

	switch rec[0] {
	case VALTYPE_ENC_SMALL_STRING[0]:
		strlen := utils.BytesToUint16LittleEndian(rec[1:3])
		endIdx = strlen + 3
	case VALTYPE_ENC_BOOL[0]:
		endIdx = 2
	case VALTYPE_ENC_INT8[0]:
		retVal.SetInt64(int64(int8(rec[1:][0])))
		endIdx = 2
	case VALTYPE_ENC_INT16[0]:
		retVal.SetInt64(int64(utils.BytesToInt16LittleEndian(rec[1:])))
		endIdx = 3
	case VALTYPE_ENC_INT32[0]:
		retVal.SetInt64(int64(utils.BytesToInt32LittleEndian(rec[1:])))
		endIdx = 5
	case VALTYPE_ENC_INT64[0]:
		retVal.SetInt64(utils.BytesToInt64LittleEndian(rec[1:]))
		endIdx = 9
	case VALTYPE_ENC_UINT8[0]:
		retVal.SetInt64(int64((rec[1:])[0]))
		endIdx = 2
	case VALTYPE_ENC_UINT16[0]:
		retVal.SetInt64(int64(utils.BytesToUint16LittleEndian(rec[1:])))
		endIdx = 3
	case VALTYPE_ENC_UINT32[0]:
		retVal.SetInt64(int64(utils.BytesToUint32LittleEndian(rec[1:])))
		endIdx = 5
	case VALTYPE_ENC_UINT64[0]:
		retVal.SetInt64(int64(utils.BytesToUint64LittleEndian(rec[1:])))
		endIdx = 9
	case VALTYPE_ENC_FLOAT64[0]:
		retVal.SetFloat64(utils.BytesToFloat64LittleEndian(rec[1:]))
		endIdx = 9
	case VALTYPE_ENC_BACKFILL[0]:
		retVal.SetBackfillType()
		endIdx = 1
	case VALTYPE_RAW_JSON[0]:
		strlen := utils.BytesToUint16LittleEndian(rec[1:3])
		endIdx = strlen + 3
	default:
		log.Errorf("qid=%d, GetNumValFromRec: dont know how to convert type=%v\n", qid, rec[0])
		return endIdx, errors.New("invalid rec type")
	}
	return endIdx, nil
}

func WriteMockColSegFile(segkey string, numBlocks int, entryCount int) ([]map[string]*BloomIndex,
	[]*BlockSummary, []map[string]*RangeIndex, map[string]bool, map[uint16]*BlockMetadataHolder,
	map[string]*ColSizeInfo) {

	allBlockBlooms := make([]map[string]*BloomIndex, numBlocks)
	allBlockRangeIdx := make([]map[string]*RangeIndex, numBlocks)
	allBlockSummaries := make([]*BlockSummary, numBlocks)
	allBlockOffsets := make(map[uint16]*BlockMetadataHolder)
	segstats := make(map[string]*SegStats)
	lencnames := uint8(12)
	cnames := make([]string, lencnames)
	mapCol := make(map[string]bool)
	for cidx := uint8(0); cidx < lencnames; cidx += 1 {
		currCol := fmt.Sprintf("key%v", cidx)
		cnames[cidx] = currCol
		mapCol[currCol] = true
	}

	cnameCacheByteHashToStr := make(map[uint64]string)
	var jsParsingStackbuf [64]byte

	compWorkBuf := make([]byte, WIP_SIZE)
	tsKey := config.GetTimeStampKey()
	allCols := make(map[string]uint32)
	// set up entries
	for j := 0; j < numBlocks; j++ {
		currBlockUint := uint16(j)
		columnBlooms := make(map[string]*BloomIndex)
		columnRangeIndexes := make(map[string]*RangeIndex)
		colWips := make(map[string]*ColWip)
		wipBlock := WipBlock{
			columnBlooms:       columnBlooms,
			columnRangeIndexes: columnRangeIndexes,
			colWips:            colWips,
			columnsInBlock:     mapCol,
			tomRollup:          make(map[uint64]*RolledRecs),
			tohRollup:          make(map[uint64]*RolledRecs),
			todRollup:          make(map[uint64]*RolledRecs),
			bb:                 bbp.Get(),
			blockTs:            make([]uint64, 0),
		}
		segStore := NewSegStore(0)
		segStore.wipBlock = wipBlock
		segStore.SegmentKey = segkey
		segStore.AllSeenColumnSizes = allCols
		segStore.pqTracker = initPQTracker()
		segStore.AllSst = segstats
		segStore.numBlocks = currBlockUint

		for i := 0; i < entryCount; i++ {
			entry := make(map[string]interface{})
			entry[cnames[0]] = "match words 123 abc"
			entry[cnames[1]] = "value1"
			entry[cnames[2]] = i
			entry[cnames[3]] = (i%2 == 0)
			entry[cnames[4]] = strconv.FormatUint(uint64(i)*2, 10)
			entry[cnames[5]] = "batch-" + fmt.Sprint(j) + "-" + utils.GetRandomString(10, utils.AlphaNumeric)
			entry[cnames[6]] = (i * 2)
			entry[cnames[7]] = "batch-" + fmt.Sprint(j)
			entry[cnames[8]] = j
			entry[cnames[9]] = rand.Float64()
			entry[cnames[10]] = segkey
			entry[cnames[11]] = "record-batch-" + fmt.Sprint(i%2)

			timestp := uint64(i) + 1 // dont start with 0 as timestamp
			raw, _ := json.Marshal(entry)
			_, err := segStore.EncodeColumns(raw, timestp, &tsKey, SIGNAL_EVENTS,
				cnameCacheByteHashToStr, jsParsingStackbuf[:])
			if err != nil {
				log.Errorf("WriteMockColSegFile: error packing entry: %s", err)
			}
			segStore.wipBlock.blockSummary.RecCount += 1
		}

		allBlockBlooms[j] = segStore.wipBlock.columnBlooms
		allBlockSummaries[j] = &segStore.wipBlock.blockSummary
		allBlockRangeIdx[j] = segStore.wipBlock.columnRangeIndexes
		allBlockOffsets[currBlockUint] = &BlockMetadataHolder{
			ColumnBlockOffset: make(map[string]int64),
			ColumnBlockLen:    make(map[string]uint32),
		}
		for cname, colWip := range segStore.wipBlock.colWips {
			csgFname := fmt.Sprintf("%v_%v.csg", segkey, xxhash.Sum64String(cname))
			var encType []byte
			if cname == config.GetTimeStampKey() {
				encType, _ = segStore.wipBlock.encodeTimestamps()
			} else {
				encType = ZSTD_COMLUNAR_BLOCK
			}
			blkLen, blkOffset, err := writeWip(colWip, encType, compWorkBuf)
			if err != nil {
				log.Errorf("WriteMockColSegFile: failed to write colsegfilename=%v, err=%v", csgFname, err)
			}
			allBlockOffsets[currBlockUint].ColumnBlockLen[cname] = blkLen
			allBlockOffsets[currBlockUint].ColumnBlockOffset[cname] = blkOffset
		}
	}

	allColsSizes := make(map[string]*ColSizeInfo)
	for cname := range mapCol {
		fnamecmi := fmt.Sprintf("%v_%v.csg", segkey, xxhash.Sum64String(cname))
		cmiSize, _ := ssutils.GetFileSizeFromDisk(fnamecmi)
		fnamecsg := fmt.Sprintf("%v_%v.csg", segkey, xxhash.Sum64String(cname))
		csgSize, _ := ssutils.GetFileSizeFromDisk(fnamecsg)
		allColsSizes[cname] = &ColSizeInfo{CmiSize: cmiSize, CsgSize: csgSize}
	}

	return allBlockBlooms, allBlockSummaries, allBlockRangeIdx, mapCol, allBlockOffsets, allColsSizes
}

func WriteMockTraceFile(segkey string, numBlocks int, entryCount int) ([]map[string]*BloomIndex,
	[]*BlockSummary, []map[string]*RangeIndex, map[string]bool, map[uint16]*BlockMetadataHolder) {

	allBlockBlooms := make([]map[string]*BloomIndex, numBlocks)
	allBlockRangeIdx := make([]map[string]*RangeIndex, numBlocks)
	allBlockSummaries := make([]*BlockSummary, numBlocks)
	allBlockOffsets := make(map[uint16]*BlockMetadataHolder)

	segstats := make(map[string]*SegStats)

	mapCol := make(map[string]bool)
	mapCol["tags"] = true
	mapCol["startTimeMillis"] = true
	mapCol["timestamp"] = true

	cnameCacheByteHashToStr := make(map[uint64]string)
	var jsParsingStackbuf [64]byte

	compWorkBuf := make([]byte, WIP_SIZE)

	tsKey := config.GetTimeStampKey()
	allCols := make(map[string]uint32)
	// set up entries
	for j := 0; j < numBlocks; j++ {
		currBlockUint := uint16(j)
		columnBlooms := make(map[string]*BloomIndex)
		columnRangeIndexes := make(map[string]*RangeIndex)
		colWips := make(map[string]*ColWip)
		wipBlock := WipBlock{
			columnBlooms:       columnBlooms,
			columnRangeIndexes: columnRangeIndexes,
			colWips:            colWips,
			columnsInBlock:     mapCol,
			tomRollup:          make(map[uint64]*RolledRecs),
			tohRollup:          make(map[uint64]*RolledRecs),
			todRollup:          make(map[uint64]*RolledRecs),
			bb:                 bbp.Get(),
			blockTs:            make([]uint64, 0),
		}
		segStore := NewSegStore(0)
		segStore.wipBlock = wipBlock
		segStore.SegmentKey = segkey
		segStore.AllSeenColumnSizes = allCols
		segStore.pqTracker = initPQTracker()
		segStore.AllSst = segstats
		segStore.numBlocks = currBlockUint

		entries := []struct {
			entry []byte
		}{

			{
				[]byte(`{"tags": [
				{
					"key": "sampler.type",
					"type": "string",
					"value": "const"
				},
				{
					"key": "sampler.param",
					"type": "bool",
					"value": "true"
				},
				{
					"key": "http.status_code",
					"type": "int64",
					"value": "200"
				},
				{
					"key": "component",
					"type": "string",
					"value": "gRPC"
				},
				{
					"key": "retry_no",
					"type": "int64",
					"value": "1"
				}

				],

			}`,
				)},
		}

		entry := entries[0].entry
		timestp := uint64(2) + 1 // dont start with 0 as timestamp
		_, err := segStore.EncodeColumns(entry, timestp, &tsKey, SIGNAL_JAEGER_TRACES,
			cnameCacheByteHashToStr, jsParsingStackbuf[:])
		if err != nil {
			log.Errorf("WriteMockTraceFile: error packing entry: %s", err)
		}
		segStore.wipBlock.blockSummary.RecCount += 1

		allBlockBlooms[j] = segStore.wipBlock.columnBlooms
		allBlockSummaries[j] = &segStore.wipBlock.blockSummary
		allBlockRangeIdx[j] = segStore.wipBlock.columnRangeIndexes
		allBlockOffsets[currBlockUint] = &BlockMetadataHolder{
			ColumnBlockOffset: make(map[string]int64),
			ColumnBlockLen:    make(map[string]uint32),
		}
		for cname, colWip := range segStore.wipBlock.colWips {
			csgFname := fmt.Sprintf("%v_%v.csg", segkey, xxhash.Sum64String(cname))
			var encType []byte
			if cname == config.GetTimeStampKey() {
				encType, _ = segStore.wipBlock.encodeTimestamps()
			} else {
				encType = ZSTD_COMLUNAR_BLOCK
			}
			blkLen, blkOffset, err := writeWip(colWip, encType, compWorkBuf)
			if err != nil {
				log.Errorf("WriteMockTraceFile: failed to write tracer filename=%v, err=%v", csgFname, err)
			}
			allBlockOffsets[currBlockUint].ColumnBlockLen[cname] = blkLen
			allBlockOffsets[currBlockUint].ColumnBlockOffset[cname] = blkOffset
		}
	}
	return allBlockBlooms, allBlockSummaries, allBlockRangeIdx, mapCol, allBlockOffsets
}

func WriteMockMetricsSegment(forceRotate bool, entryCount int) ([]*metrics.MetricsSegment, error) {

	timestamp := uint64(time.Now().Unix() - 24*3600)
	metric := []string{"test.metric.0", "test.metric.1", "test.metric.2", "test.metric.3"}
	car_type := []string{"Passenger car light", "Passenger car compact", "Passenger car heavy", "Passenger car mini", "Passenger car medium", "Pickup truck", "Van"}
	color := []string{"olive", "green", "maroon", "lime", "yellow", "white", "purple", "navy", "aqua"}
	group := []string{"group 0", "group 1"}
	fuel_type := []string{"Electric", "Diesel", "Gasoline", "CNG", "Ethanol", "Methanol"}
	model := []string{"C55 Amg", "325i", "Ranger Pickup 2wd", "Sts", "Pacifica 2wd", "Trailblazer 2wd", "E320 Cdi"}
	metrics.InitMetricsSegStore()
	for i := 0; i < entryCount; i++ {
		entry := make(map[string]interface{})
		entry["metric"] = metric[rand.Intn(len(metric))]
		entry["tags"] = map[string]string{
			"car_type":  car_type[rand.Intn(len(car_type))],
			"color":     color[rand.Intn(len(color))],
			"group":     group[rand.Intn(len(group))],
			"fuel_type": fuel_type[rand.Intn(len(fuel_type))],
			"model":     model[rand.Intn(len(model))],
		}
		entry["timestamp"] = timestamp + uint64(i)
		entry["value"] = rand.Intn(500)
		rawJson, _ := json.Marshal(entry)
		err := AddTimeSeriesEntryToInMemBuf(rawJson, SIGNAL_METRICS_OTSDB, 0)
		if err != nil {
			log.Errorf("WriteMockMetricsSegment: error adding time series entry to in memory buffer: %s", err)
			return nil, err
		}
	}
	retVal := make([]*metrics.MetricsSegment, len(metrics.GetAllMetricsSegments()))

	for idx, mSeg := range metrics.GetAllMetricsSegments() {
		err := mSeg.CheckAndRotate(forceRotate)
		if err != nil {
			log.Errorf("WriteMockMetricsSegment: unable to force rotate: %s", err)
			return nil, err
		}
		retVal[idx] = mSeg
	}

	return retVal, nil
}

/*
[BlockRangeIndexLen 4B]  [rangeKeyData-1] [rangeKeyData-2]....

** rangeKeyData **
[RangeKeyLen 2B] [ActualRangeKey xxBytes] [RangeNumType 1B] [MinNumValue 8B] [MaxNumValue 8B]
*/

func EncodeRIBlock(blockRangeIndex map[string]*Numbers, blkNum uint16) (uint32, []byte, error) {
	var idx uint32

	idx += uint32(RI_BLK_LEN_SIZE)

	// 255 for key + 1 (type) + 8 (MinVal) + 8 (MaxVal)
	riSizeEstimate := (255 + 17) * len(blockRangeIndex)
	blkRIBuf := make([]byte, riSizeEstimate)

	// copy the blockNum
	copy(blkRIBuf[idx:], utils.Uint16ToBytesLittleEndian(blkNum))
	idx += 2

	copy(blkRIBuf[idx:], CMI_RANGE_INDEX)
	idx += 1 // for CMI type

	for key, item := range blockRangeIndex {
		if len(blkRIBuf) < int(idx) {
			newSlice := make([]byte, riSizeEstimate)
			blkRIBuf = append(blkRIBuf, newSlice...)
		}
		copy(blkRIBuf[idx:], utils.Uint16ToBytesLittleEndian(uint16(len(key))))
		idx += 2
		n := copy(blkRIBuf[idx:], key)
		idx += uint32(n)
		switch item.NumType {
		case RNT_UNSIGNED_INT:
			copy(blkRIBuf[idx:], VALTYPE_ENC_RNT_UNSIGNED_INT[:])
			idx += 1
			copy(blkRIBuf[idx:], utils.Uint64ToBytesLittleEndian(item.Min_uint64))
			idx += 8
			copy(blkRIBuf[idx:], utils.Uint64ToBytesLittleEndian(item.Max_uint64))
			idx += 8
		case RNT_SIGNED_INT:
			copy(blkRIBuf[idx:], VALTYPE_ENC_RNT_SIGNED_INT[:])
			idx += 1
			copy(blkRIBuf[idx:], utils.Int64ToBytesLittleEndian(item.Min_int64))
			idx += 8
			copy(blkRIBuf[idx:], utils.Int64ToBytesLittleEndian(item.Max_int64))
			idx += 8
		case RNT_FLOAT64:
			copy(blkRIBuf[idx:], VALTYPE_ENC_RNT_FLOAT64[:])
			idx += 1
			copy(blkRIBuf[idx:], utils.Float64ToBytesLittleEndian(item.Min_float64))
			idx += 8
			copy(blkRIBuf[idx:], utils.Float64ToBytesLittleEndian(item.Max_float64))
			idx += 8
		}
	}
	// copy the recordlen at the start of the buf
	copy(blkRIBuf[0:], utils.Uint32ToBytesLittleEndian(uint32(idx-RI_BLK_LEN_SIZE)))
	// log.Infof("EncodeRIBlock EncodeRIBlock=%v", blkRIBuf[:idx])
	return idx, blkRIBuf, nil
}

func (ss *SegStore) encodeTime(recordTimeMS uint64, tsKey *string) {
	allColWip := ss.wipBlock.colWips
	allColsInBlock := ss.wipBlock.columnsInBlock
	tsWip, ok := allColWip[*tsKey]
	if !ok {
		tsWip = InitColWip(ss.SegmentKey, *tsKey)
		allColWip[*tsKey] = tsWip
		ss.AllSeenColumnSizes[*tsKey] = INCONSISTENT_CVAL_SIZE
	}
	// we will never need to backfill a ts key
	allColsInBlock[*tsKey] = true
	if int(ss.wipBlock.blockSummary.RecCount) >= len(ss.wipBlock.blockTs) {
		newslice := make([]uint64, WIP_NUM_RECS)
		ss.wipBlock.blockTs = append(ss.wipBlock.blockTs, newslice...)
	}
	ss.wipBlock.blockTs[ss.wipBlock.blockSummary.RecCount] = recordTimeMS
	tsWip.cbufidx = 1 // just so the flush/append gets called

	// calculate rollups
	tom := (recordTimeMS / MS_IN_MIN) * MS_IN_MIN
	toh := (recordTimeMS / MS_IN_HOUR) * MS_IN_HOUR
	tod := (recordTimeMS / MS_IN_DAY) * MS_IN_DAY
	ss.wipBlock.adjustEarliestLatestTimes(recordTimeMS)
	addRollup(ss.wipBlock.tomRollup, tom, ss.wipBlock.blockSummary.RecCount)
	addRollup(ss.wipBlock.tohRollup, toh, ss.wipBlock.blockSummary.RecCount)
	addRollup(ss.wipBlock.todRollup, tod, ss.wipBlock.blockSummary.RecCount)

}

func addRollup(rrmap map[uint64]*RolledRecs, rolledTs uint64, lastRecNum uint16) {

	var rr *RolledRecs
	var ok bool
	rr, ok = rrmap[rolledTs]
	if !ok {
		mr := pqmr.CreatePQMatchResults(WIP_NUM_RECS)
		rr = &RolledRecs{MatchedRes: mr}
		rrmap[rolledTs] = rr
	}
	rr.MatchedRes.AddMatchedRecord(uint(lastRecNum))
	rr.lastRecNum = lastRecNum
}

func WriteMockTsRollup(t *testing.T, segkey string) error {

	ss := NewSegStore(0)
	ss.SegmentKey = segkey
	ss.suffix = 1

	wipBlock := createMockTsRollupWipBlock(t, segkey)
	ss.wipBlock = *wipBlock
	err := ss.writeWipTsRollups("timestamp")
	return err
}

func createMockTsRollupWipBlock(t *testing.T, segkey string) *WipBlock {

	config.InitializeTestingConfig(t.TempDir())
	defer os.RemoveAll(config.GetDataPath()) // we just create a suffix file during segstore creation

	cTime := uint64(time.Now().UnixMilli())
	lencnames := uint8(2)
	cnames := make([]string, lencnames)
	for cidx := uint8(0); cidx < lencnames; cidx += 1 {
		currCol := fmt.Sprintf("fortscheckkey-%v", cidx)
		cnames[cidx] = currCol
	}
	sId := "ts-rollup"
	segstore, err := getSegStore(sId, cTime, "test", 0)
	if err != nil {
		log.Errorf("createMockTsRollupWipBlock, getSegstore err=%v", err)
		return nil
	}
	tsKey := config.GetTimeStampKey()
	entryCount := 1000

	cnameCacheByteHashToStr := make(map[uint64]string)
	var jsParsingStackbuf [64]byte

	startTs := uint64(1652222966645) // Tuesday, May 10, 2022 22:49:26.645
	tsincr := uint64(7200)           // so that we have 2 hours, 2 days, and > 2mins buckets

	runningTs := startTs
	for i := 0; i < entryCount; i++ {
		//		t.Logf("TestTimestampEncoding: ts=%v", runningTs)
		record_json := make(map[string]interface{})
		record_json[cnames[0]] = "value1"
		record_json[cnames[1]] = json.Number(fmt.Sprint(i))
		rawJson, _ := json.Marshal(record_json)
		_, err := segstore.EncodeColumns(rawJson, runningTs, &tsKey, SIGNAL_EVENTS,
			cnameCacheByteHashToStr, jsParsingStackbuf[:])
		if err != nil {
			log.Errorf("Error:WriteMockColSegFile: error packing entry: %s", err)
		}
		segstore.wipBlock.blockSummary.RecCount += 1
		segstore.adjustEarliestLatestTimes(runningTs)
		runningTs += tsincr
	}

	return &segstore.wipBlock
}

// EncodeBlocksum: format as below
/*
   [SummaryLen 4B] [blkNum 2B] [highTs 8B] [lowTs 8B] [recCount 2B] [numColumns 2B] [ColumnBlkInfo]

   ColumnBlkInfo : ...
   [cnameLen 2B] [COlName xxB] [blkOff 8B] [blkLen 4B]...

*/

func EncodeBlocksum(bmh *BlockMetadataHolder, bsum *BlockSummary,
	blockSummBuf []byte, blkNum uint16) (uint32, []byte, error) {

	var idx uint32

	//check if blockSummBuf is enough to pack blocksummary data
	// Each BlockSummary entry = xx bytes
	// summLen *4 bytes) + blkNum 2 bytes + bsum.HighTs(8 bytes) + bsum.LowTs(8 bytes) + bsum.RecCoun(2 bytes)
	// + N * [ 2 (cnamelen) +  (actualCnamLen) + 8 (blkOff) + 4 (blkLen)]

	clen := 0
	numCols := uint16(0)
	for cname := range bmh.ColumnBlockOffset {
		clen += len(cname)
		numCols++
	}
	// summLen + blkNum + highTs + lowTs + recCount + numCols + totalCnamesLen + N * (cnameLenHolder + blkOff + blkLen)
	requiredLen := 4 + 2 + 8 + 8 + 2 + 2 + clen + len(bmh.ColumnBlockOffset)*(2+8+4)
	blockSummBuf = utils.ResizeSlice(blockSummBuf, requiredLen)

	// reserve first 4 bytes for BLOCK_SUMMARY_LEN.
	idx += 4

	copy(blockSummBuf[idx:], utils.Uint16ToBytesLittleEndian(blkNum))
	idx += 2
	copy(blockSummBuf[idx:], utils.Uint64ToBytesLittleEndian(bsum.HighTs))
	idx += 8
	copy(blockSummBuf[idx:], utils.Uint64ToBytesLittleEndian(bsum.LowTs))
	idx += 8
	copy(blockSummBuf[idx:], utils.Uint16ToBytesLittleEndian(bsum.RecCount))
	idx += 2
	copy(blockSummBuf[idx:], utils.Uint16ToBytesLittleEndian(numCols))
	idx += 2

	for cname, cOff := range bmh.ColumnBlockOffset {
		copy(blockSummBuf[idx:], utils.Uint16ToBytesLittleEndian(uint16(len(cname))))
		idx += 2
		copy(blockSummBuf[idx:], cname)
		idx += uint32(len(cname))
		copy(blockSummBuf[idx:], utils.Int64ToBytesLittleEndian(cOff))
		idx += 8
		copy(blockSummBuf[idx:], utils.Uint32ToBytesLittleEndian(bmh.ColumnBlockLen[cname]))
		idx += 4
	}

	// copy the summlen at the start of the buf
	copy(blockSummBuf[0:], utils.Uint32ToBytesLittleEndian(uint32(idx)))

	return idx, blockSummBuf, nil
}

func WriteMockBlockSummary(file string, blockSums []*BlockSummary,
	allBmh map[uint16]*BlockMetadataHolder) {
	fd, err := os.OpenFile(file, os.O_APPEND|os.O_WRONLY|os.O_CREATE, 0644)
	if err != nil {
		log.Errorf("WriteMockBlockSummary: open failed blockSummaryFname=%v, err=%v", file, err)
		return
	}

	defer fd.Close()

	for blkNum, block := range blockSums {
		blkSumBuf := make([]byte, BLOCK_SUMMARY_SIZE)
		packedLen, _, err := EncodeBlocksum(allBmh[uint16(blkNum)], block, blkSumBuf[0:], uint16(blkNum))

		if err != nil {
			log.Errorf("WriteMockBlockSummary: EncodeBlocksum: Failed to encode blocksummary=%+v, err=%v", block, err)
			return
		}
		if _, err := fd.Write(blkSumBuf[:packedLen]); err != nil {
			log.Errorf("WriteMockBlockSummary:  write failed blockSummaryFname=%v, err=%v", file, err)
			return
		}
	}
	err = fd.Sync()
	if err != nil {
		log.Fatal(err)
	}
}

func (ss *SegStore) checkAddDictEnc(colWip *ColWip, cval []byte, recNum uint16, cbufIdx uint32) {
	if colWip.deData.deCount < wipCardLimit {
		cvalHash := xxhash.Sum64(cval)
		dci, ok := colWip.deData.hashToDci[cvalHash]
		if !ok {
			// start bitset with len of the last RecNum*2
			bs := ss.GetNewBitset(uint(recNum) * 2)

			deData := colWip.deData

			dci = colWip.dciPool[deData.deCount]
			dci.sIdx = cbufIdx
			dci.wlen = uint16(len(cval))
			dci.recBsIdx = deData.deCount

			deData.hashToDci[cvalHash] = dci
			deData.deRecNums[dci.recBsIdx] = bs
			deData.deCount++
		}
		colWip.deData.deRecNums[dci.recBsIdx].Set(uint(recNum))
	}
}

func SetCardinalityLimit(val uint16) {
	wipCardLimit = val
}

/*
		Packing format for dictionary encoding
		[NumDictWords 2B] [dEntry1 XX] [dEntry2 XX] ...

	   dEntry1 -- format
	   [word1Len 2B] [ActualWord] [numRecs 2B] [recNum1 2B][recNum2 2B]....
*/
func PackDictEnc(colWip *ColWip) {

	localIdx := 0
	// reuse the existing cbuf
	// copy num of dict words
	copy(colWip.dePackingBuf[localIdx:], utils.Uint16ToBytesLittleEndian(colWip.deData.deCount))
	localIdx += 2

	for _, dci := range colWip.deData.hashToDci {

		dword := colWip.GetDictword(dci)

		recNumsBitset := colWip.deData.deRecNums[dci.recBsIdx]
		// copy the actual dict word , the TLV is packed inside the dword
		copy(colWip.dePackingBuf[localIdx:], dword)
		localIdx += len(dword)

		// copy num of records, by finding how many bits are set
		numRecs := uint16(recNumsBitset.Count())
		copy(colWip.dePackingBuf[localIdx:], utils.Uint16ToBytesLittleEndian(numRecs))
		localIdx += 2

		for i := uint16(0); i < uint16(recNumsBitset.Len()); i++ {
			if recNumsBitset.Test(uint(i)) {
				// copy the recNum
				copy(colWip.dePackingBuf[localIdx:], utils.Uint16ToBytesLittleEndian(i))
				localIdx += 2
			}
		}
	}
	copy(colWip.cbuf[:localIdx], colWip.dePackingBuf[:localIdx])
	colWip.cbufidx = uint32(localIdx)
}

func addSegStatsStrIngestion(segstats map[string]*SegStats, cname string, valBytes []byte) {

	var stats *SegStats
	var ok bool
	stats, ok = segstats[cname]
	if !ok {
		stats = &SegStats{
			IsNumeric: false,
			Count:     0,
		}
		stats.CreateNewHll()

		segstats[cname] = stats
	}

	stats.Count++
	stats.InsertIntoHll(valBytes)
}

func addSegStatsNums(segstats map[string]*SegStats, cname string,
	inNumType SS_IntUintFloatTypes, intVal int64, uintVal uint64,
	fltVal float64, valBytes []byte) {

	var stats *SegStats
	var ok bool
	stats, ok = segstats[cname]
	if !ok {
		numStats := &NumericStats{
			Min: NumTypeEnclosure{Ntype: SS_DT_SIGNED_NUM,
				IntgrVal: math.MaxInt64,
				FloatVal: math.MaxFloat64,
			},
			Max: NumTypeEnclosure{Ntype: SS_DT_SIGNED_NUM,
				IntgrVal: math.MinInt64,
				FloatVal: math.SmallestNonzeroFloat64,
			},
			Sum: NumTypeEnclosure{Ntype: SS_DT_SIGNED_NUM,
				IntgrVal: 0,
				FloatVal: 0},
		}
		stats = &SegStats{
			IsNumeric: true,
			Count:     0,
			NumStats:  numStats,
		}
		stats.CreateNewHll()
		segstats[cname] = stats
	}

	// prior entries were non numeric, so we should init NumStats, but keep the hll and count vars
	if stats.NumStats == nil {
		numStats := &NumericStats{
			Min: NumTypeEnclosure{Ntype: SS_DT_SIGNED_NUM,
				IntgrVal: math.MaxInt64,
				FloatVal: math.MaxFloat64,
			},
			Max: NumTypeEnclosure{Ntype: SS_DT_SIGNED_NUM,
				IntgrVal: math.MinInt64,
				FloatVal: math.SmallestNonzeroFloat64,
			},
			Sum: NumTypeEnclosure{Ntype: SS_DT_SIGNED_NUM,
				IntgrVal: 0,
				FloatVal: 0},
		}
		stats.NumStats = numStats
		stats.IsNumeric = true // TODO: what if we have a mix of numeric and non-numeric
	}

	stats.InsertIntoHll(valBytes)
	processStats(stats, inNumType, intVal, uintVal, fltVal)
}

func processStats(stats *SegStats, inNumType SS_IntUintFloatTypes, intVal int64,
	uintVal uint64, fltVal float64) {

	stats.Count++

	var inIntgrVal int64
	switch inNumType {
	case SS_UINT8, SS_UINT16, SS_UINT32, SS_UINT64:
		inIntgrVal = int64(uintVal)
	case SS_INT8, SS_INT16, SS_INT32, SS_INT64:
		inIntgrVal = intVal
	}

	// we just use the Min stats for stored val comparison but apply the same
	// logic to max and sum
	switch inNumType {
	case SS_FLOAT64:
		if stats.NumStats.Min.Ntype == SS_DT_FLOAT {
			// incoming float, stored is float, simple min
			stats.NumStats.Min.FloatVal = math.Min(stats.NumStats.Min.FloatVal, fltVal)
			stats.NumStats.Max.FloatVal = math.Max(stats.NumStats.Max.FloatVal, fltVal)
			stats.NumStats.Sum.FloatVal = stats.NumStats.Sum.FloatVal + fltVal
		} else {
			// incoming float, stored is non-float, upgrade it
			stats.NumStats.Min.FloatVal = math.Min(float64(stats.NumStats.Min.IntgrVal), fltVal)
			stats.NumStats.Min.Ntype = SS_DT_FLOAT

			stats.NumStats.Max.FloatVal = math.Max(float64(stats.NumStats.Max.IntgrVal), fltVal)
			stats.NumStats.Max.Ntype = SS_DT_FLOAT

			stats.NumStats.Sum.FloatVal = float64(stats.NumStats.Sum.IntgrVal) + fltVal
			stats.NumStats.Sum.Ntype = SS_DT_FLOAT
		}
	// incoming is NON-float
	default:
		if stats.NumStats.Min.Ntype == SS_DT_FLOAT {
			// incoming non-float, stored is float, cast it
			stats.NumStats.Min.FloatVal = math.Min(stats.NumStats.Min.FloatVal, float64(inIntgrVal))
			stats.NumStats.Max.FloatVal = math.Max(stats.NumStats.Max.FloatVal, float64(inIntgrVal))
			stats.NumStats.Sum.FloatVal = stats.NumStats.Sum.FloatVal + float64(inIntgrVal)
		} else {
			// incoming non-float, stored is non-float, simple min
			stats.NumStats.Min.IntgrVal = utils.MinInt64(stats.NumStats.Min.IntgrVal, inIntgrVal)
			stats.NumStats.Max.IntgrVal = utils.MaxInt64(stats.NumStats.Max.IntgrVal, inIntgrVal)
			stats.NumStats.Sum.IntgrVal = stats.NumStats.Sum.IntgrVal + inIntgrVal
		}
	}

}

func getColByteSlice(rec []byte, qid uint64) ([]byte, uint16, error) {

	if len(rec) == 0 {
		return []byte{}, 0, errors.New("column value is empty")
	}

	var endIdx uint16
	switch rec[0] {

	case VALTYPE_ENC_SMALL_STRING[0]:
		strlen := utils.BytesToUint16LittleEndian(rec[1:3])
		endIdx = strlen + 3
	case VALTYPE_ENC_BOOL[0], VALTYPE_ENC_INT8[0], VALTYPE_ENC_UINT8[0]:
		endIdx = 2
	case VALTYPE_ENC_INT16[0], VALTYPE_ENC_UINT16[0]:
		endIdx = 3
	case VALTYPE_ENC_INT32[0], VALTYPE_ENC_UINT32[0]:
		endIdx = 5
	case VALTYPE_ENC_INT64[0], VALTYPE_ENC_UINT64[0], VALTYPE_ENC_FLOAT64[0]:
		endIdx = 9
	case VALTYPE_ENC_BACKFILL[0]:
		endIdx = 1
	default:
		log.Errorf("qid=%d, getColByteSlice: dont know how to convert type=%v\n", qid, rec[0])
		return []byte{}, endIdx, errors.New("invalid rec type")
	}

	return rec[0:endIdx], endIdx, nil
}

func (colWip *ColWip) CopyWipForTestOnly(cbuf []byte, cbufIdx uint32) {
	copy(colWip.cbuf[:cbufIdx], cbuf[:cbufIdx])
	colWip.cbufidx += cbufIdx
}<|MERGE_RESOLUTION|>--- conflicted
+++ resolved
@@ -364,17 +364,10 @@
 				bi.uniqueWordCount += addToBlockBloom(bi.Bf, utils.BytesToLowerInPlace(keyName))
 				bi.uniqueWordCount += addToBlockBloom(bi.Bf, utils.BytesToLowerInPlace(keyVal))
 			}
-<<<<<<< HEAD
 			// get the copied key value bytes from the ColWip buffer,
 			// As the keyVal bytes are converted to lower case while adding to Bloom above.
 			keyValBytes := colWip.cbuf[colWip.cbufidx-uint32(keyValLen):]
 			addSegStatsStrIngestion(ss.AllSst, keyNameStr, keyValBytes)
-			if colWip.cbufidx > maxIdx {
-				maxIdx = colWip.cbufidx
-			}
-=======
-			addSegStatsStrIngestion(ss.AllSst, keyName, []byte(keyVal))
->>>>>>> d7682d4e
 		default:
 			finalErr = fmt.Errorf("encodeSingleDictArray : received unknown type of %+s", valueType)
 			return
@@ -481,17 +474,9 @@
 	if !ss.skipDe {
 		ss.checkAddDictEnc(colWip, colWip.cbuf[s:colWip.cbufidx], recNum, s)
 	}
-<<<<<<< HEAD
 	valueLen := uint32(len(valBytes))
 	addSegStatsStrIngestion(ss.AllSst, key, colWip.cbuf[colWip.cbufidx-valueLen:colWip.cbufidx])
-	if colWip.cbufidx > maxIdx {
-		maxIdx = colWip.cbufidx
-	}
-	return maxIdx, matchedCol, nil
-=======
-	addSegStatsStrIngestion(ss.AllSst, key, valBytes)
 	return matchedCol
->>>>>>> d7682d4e
 }
 
 func (ss *SegStore) encodeSingleBool(key string, val bool,
