// Copyright (c) 2021-2024 SigScalr, Inc.
//
// This file is part of SigLens Observability Solution
//
// This program is free software: you can redistribute it and/or modify
// it under the terms of the GNU Affero General Public License as published by
// the Free Software Foundation, either version 3 of the License, or
// (at your option) any later version.
//
// This program is distributed in the hope that it will be useful,
// but WITHOUT ANY WARRANTY; without even the implied warranty of
// MERCHANTABILITY or FITNESS FOR A PARTICULAR PURPOSE.  See the
// GNU Affero General Public License for more details.
//
// You should have received a copy of the GNU Affero General Public License
// along with this program.  If not, see <http://www.gnu.org/licenses/>.

package writer

import (
	"bufio"
	"encoding/json"
	"errors"
	"fmt"
	"os"
	"path"
	"sync"
<<<<<<< HEAD
	"sync/atomic"
=======
>>>>>>> f7a59a44
	"time"

	"github.com/siglens/siglens/pkg/config"
	"github.com/siglens/siglens/pkg/hooks"
	pqsmeta "github.com/siglens/siglens/pkg/segment/query/pqs/meta"
	"github.com/siglens/siglens/pkg/segment/structs"
	"github.com/siglens/siglens/pkg/utils"
	log "github.com/sirupsen/logrus"
)

const ONE_MiB = 1024 * 1024
const PQS_TICKER = 10 // seconds
const PQS_FLUSH_SIZE = 100
const PQS_CHAN_SIZE = 1000

var smrLock sync.RWMutex = sync.RWMutex{}
var localSegmetaFname string

var SegmetaFilename = "segmeta.json"

type PQSChanMeta struct {
	pqid     string
	segKey   string
	emptyPqs bool
}

<<<<<<< HEAD
var pqsChan = make(chan PQSChanMeta, 1000)
=======
var pqsChan = make(chan PQSChanMeta, PQS_CHAN_SIZE)
>>>>>>> f7a59a44

func initSmr() {

	localSegmetaFname = GetLocalSegmetaFName()

	fd, err := os.OpenFile(localSegmetaFname, os.O_RDONLY, 0666)
	if err != nil {
		if errors.Is(err, os.ErrNotExist) {
			// for first time during bootup this will occur
			_, err := os.OpenFile(localSegmetaFname, os.O_WRONLY|os.O_CREATE|os.O_TRUNC, 0644)
			if err != nil {
				log.Errorf("initSmr: failed to open a new filename=%v: err=%v", localSegmetaFname, err)
				return
			}
		} else {
			log.Errorf("initSmr: failed to open a new filename=%v: err=%v", localSegmetaFname, err)
		}
		return
	}
	fd.Close()

	// start a go routine to listen on the channel
	go listenBackFillAndEmptyPQSRequests()
}

func getSegFullMetaFnameFromSegkey(segkey string) string {
	return fmt.Sprintf("%s.sfm", segkey)
}

func ReadSegmeta(smFilename string) []*structs.SegMeta {
	smrLock.RLock()
	retVal, err := getAllSegmetas(smFilename)
	smrLock.RUnlock()
	if err != nil {
		log.Errorf("ReadSegmeta: getallsegmetas err=%v ", err)
	}
	return retVal
}

// read only the current node's segmeta
func ReadLocalSegmeta(readFullMeta bool) []*structs.SegMeta {

	smrLock.RLock()
	retVal, err := getAllSegmetas(localSegmetaFname)
	smrLock.RUnlock()
	if err != nil {
		log.Errorf("ReadLocalSegmeta: getallsegmetas err=%v ", err)
		return retVal
	}

	if !readFullMeta {
		return retVal
	}

	// continue reading/merging from individual segfiles
	for _, smentry := range retVal {
		sfmData, _ := readSfm(smentry.SegmentKey)
		if sfmData == nil {
			continue
		}
		if smentry.AllPQIDs == nil {
			smentry.AllPQIDs = sfmData.AllPQIDs
		} else {
			utils.MergeMapsRetainingFirst(smentry.AllPQIDs, sfmData.AllPQIDs)
		}
		if smentry.ColumnNames == nil {
			smentry.ColumnNames = sfmData.ColumnNames
		} else {
			utils.MergeMapsRetainingFirst(smentry.ColumnNames, sfmData.ColumnNames)
		}
	}
	return retVal
}

func readSfm(segkey string) (*structs.SegFullMeta, error) {

	sfmFname := getSegFullMetaFnameFromSegkey(segkey)

	sfmBytes, err := os.ReadFile(sfmFname)
	if err != nil {
		if !os.IsNotExist(err) {
			log.Errorf("readSfm: Cannot read sfm File: %v, err: %v", sfmFname, err)
		}
		return nil, err
	}
	sfm := &structs.SegFullMeta{}
	if err := json.Unmarshal(sfmBytes, sfm); err != nil {
		log.Errorf("readSfm: Error unmarshalling sfm file: %v, data: %v err: %v",
			sfmFname, string(sfmBytes), err)
		return nil, err
	}
	return sfm, nil
}

func writeSfm(segkey string, sfmData *structs.SegFullMeta) {

	// create a separate individual file for SegFullMeta
	sfmFname := getSegFullMetaFnameFromSegkey(segkey)
	sfmFd, err := os.OpenFile(sfmFname, os.O_WRONLY|os.O_CREATE|os.O_TRUNC, 0644)
	if err != nil {
		log.Errorf("writeSfm: failed to open a sfm filename=%v: err=%v", sfmFname, err)
		return
	}
	defer sfmFd.Close()

	sfmJson, err := json.Marshal(*sfmData)
	if err != nil {
		log.Errorf("writeSfm: failed to Marshal sfmData: %v, sfmFname: %v, err: %v",
			sfmData, sfmFname, err)
		return
	}
	if _, err := sfmFd.Write(sfmJson); err != nil {
		log.Errorf("writeSfm: failed to write sfm: %v: err: %v", sfmFname, err)
		return
	}

	err = sfmFd.Sync()
	if err != nil {
		log.Errorf("writeSfm: failed to sync sfm: %v: err: %v", sfmFname, err)
		return
	}
}

// returns all segmetas downloaded, including the current nodes segmeta and all global segmetas
func ReadGlobalSegmetas() []*structs.SegMeta {
	smrLock.RLock()
	defer smrLock.RUnlock()

	ingestDir := config.GetIngestNodeBaseDir()
	files, err := os.ReadDir(ingestDir)
	if err != nil {
		log.Errorf("ReadGlobalSegmetas: read dir err=%v ", err)
		return make([]*structs.SegMeta, 0)
	}

	iNodes := make([]string, 0)
	for _, file := range files {
		fName := file.Name()
		iNodes = append(iNodes, fName)
	}

	allSegmetas := make([]string, 0)
	for _, iNode := range iNodes {
		mDir := path.Join(ingestDir, iNode, SegmetaFilename)
		if _, err := os.Stat(mDir); err != nil {
			continue
		}
		allSegmetas = append(allSegmetas, mDir)
	}

	allVals := make(map[string]*structs.SegMeta)
	for _, fName := range allSegmetas {
		allSegMetaMap, err := getAllSegmetaToMap(fName)
		if err != nil {
			log.Errorf("ReadGlobalSegmetas: getallsegmeta err=%v ", err)
			return make([]*structs.SegMeta, 0)
		}
		for k, v := range allSegMetaMap {
			allVals[k] = v
		}
	}
	retVal := make([]*structs.SegMeta, 0, len(allVals))
	idx := 0
	for _, v := range allVals {
		retVal = append(retVal, v)
		idx++
	}
	return retVal[:idx]
}

// returns the current nodes segmeta
func GetLocalSegmetaFName() string {
	return config.GetSmrBaseDir() + SegmetaFilename
}

func getAllSegmetaToMap(segMetaFilename string) (map[string]*structs.SegMeta, error) {
	allSegMetaMap := make(map[string]*structs.SegMeta)

	fd, err := os.OpenFile(segMetaFilename, os.O_RDONLY, 0666)
	if err != nil {
		if errors.Is(err, os.ErrNotExist) {
			return allSegMetaMap, nil
		}
		log.Errorf("getAllSegmetaToMap: Cannot read input Segmeta File = %v, err= %v", segMetaFilename, err)
		return allSegMetaMap, err
	}
	defer fd.Close()
	scanner := bufio.NewScanner(fd)

	for scanner.Scan() {
		rawbytes := scanner.Bytes()
		var segmeta structs.SegMeta
		err := json.Unmarshal(rawbytes, &segmeta)
		if err != nil {
			log.Errorf("getAllSegmetaToMap: Cannot unmarshal data = %v, err= %v", string(rawbytes), err)
			continue
		}
		allSegMetaMap[segmeta.SegmentKey] = &segmeta
	}
	if err := scanner.Err(); err != nil {
		return allSegMetaMap, utils.TeeErrorf("getAllSegmetaToMap: Error scanning file %v: %v", segMetaFilename, err)
	}

	return allSegMetaMap, nil
}

func getAllSegmetas(segMetaFilename string) ([]*structs.SegMeta, error) {

	allSegMetas := make([]*structs.SegMeta, 0)

	fd, err := os.OpenFile(segMetaFilename, os.O_RDONLY, 0666)
	if err != nil {
		if errors.Is(err, os.ErrNotExist) {
			return []*structs.SegMeta{}, nil
		}
		log.Errorf("getAllSegmetas: Cannot read input Segmeta File = %v, err= %v", segMetaFilename, err)
		return allSegMetas, err
	}
	defer fd.Close()
	scanner := bufio.NewScanner(fd)
	buf := make([]byte, ONE_MiB)
	scanner.Buffer(buf, ONE_MiB)

	for scanner.Scan() {
		rawbytes := scanner.Bytes()
		var segmeta structs.SegMeta
		err := json.Unmarshal(rawbytes, &segmeta)
		if err != nil {
			log.Errorf("getAllSegmetas: Cannot unmarshal data = %v, err= %v", string(rawbytes), err)
			continue
		}
		allSegMetas = append(allSegMetas, &segmeta)
	}

	err = scanner.Err()
	if err != nil {
		log.Errorf("getAllSegmetas: scanning err: %v", err)
		return allSegMetas, err
	}

	return allSegMetas, nil
}

func GetVTableCountsForAll(orgid uint64, allSegmetas []*structs.SegMeta) map[string]*structs.VtableCounts {

	allvtables := make(map[string]*structs.VtableCounts)

	var ok bool
	var cnts *structs.VtableCounts
	for _, segmeta := range allSegmetas {
		if segmeta == nil {
			continue
		}
		if segmeta.OrgId != orgid && orgid != 10618270676840840323 { //orgid for siglens
			continue
		}
		cnts, ok = allvtables[segmeta.VirtualTableName]
		if !ok {
			cnts = &structs.VtableCounts{}
			allvtables[segmeta.VirtualTableName] = cnts
		}
		cnts.BytesCount += segmeta.BytesReceivedCount
		cnts.RecordCount += uint64(segmeta.RecordCount)
		cnts.OnDiskBytesCount += segmeta.OnDiskBytes
	}
	return allvtables
}

func addNewRotatedSegmeta(segmeta structs.SegMeta) {
	if hook := hooks.GlobalHooks.AddSegMeta; hook != nil {
		alreadyHandled, err := hook(&segmeta)
		if err != nil {
			log.Errorf("AddNewRotatedSegmeta: hook failed, err=%v", err)
			return
		}

		if alreadyHandled {
			return
		}
	}

	addSegmeta(segmeta)
}

func AddOrReplaceRotatedSegmeta(segmeta structs.SegMeta) {
	removeSegmetas(map[string]struct{}{segmeta.SegmentKey: struct{}{}}, "")
	addSegmeta(segmeta)
}

func addSegmeta(segmeta structs.SegMeta) {

	sfmData := &structs.SegFullMeta{ColumnNames: segmeta.ColumnNames, AllPQIDs: segmeta.AllPQIDs}

	writeSfm(segmeta.SegmentKey, sfmData)

	segmetajson, err := json.Marshal(segmeta)
	if err != nil {
		log.Errorf("addSegmeta: failed to Marshal: err=%v", err)
		return
	}
	segmetajson = append(segmetajson, "\n"...)

	smrLock.Lock()
	defer smrLock.Unlock()

	fd, err := os.OpenFile(localSegmetaFname, os.O_APPEND|os.O_WRONLY|os.O_CREATE, 0644)
	if err != nil {
		if errors.Is(err, os.ErrNotExist) {
			fd, err = os.OpenFile(localSegmetaFname, os.O_WRONLY|os.O_CREATE|os.O_TRUNC, 0644)
			if err != nil {
				log.Errorf("addSegmeta: failed to open a new filename=%v: err=%v", localSegmetaFname, err)
				return
			}

		} else {
			log.Errorf("addSegmeta: failed to open filename=%v: err=%v", localSegmetaFname, err)
			return
		}
	}
	defer fd.Close()

	if _, err := fd.Write(segmetajson); err != nil {
		log.Errorf("addSegmeta: failed to write segmeta filename=%v: err=%v", localSegmetaFname, err)
		return
	}

	err = fd.Sync()
	if err != nil {
		log.Errorf("addSegmeta: failed to sync filename=%v: err=%v", localSegmetaFname, err)
		return
	}
}

// Removes segmetas based on given segkeys and returns the segbasedirs for those segkeys
func removeSegmetas(segkeysToRemove map[string]struct{}, indexName string) map[string]struct{} {

	if segkeysToRemove == nil && indexName == "" {
		return nil
	}

	segbaseDirs := make(map[string]struct{})
	preservedSmEntries := make([]*structs.SegMeta, 0)

	smrLock.Lock()
	defer smrLock.Unlock()

	fr, err := os.OpenFile(localSegmetaFname, os.O_RDONLY, 0644)
	if err != nil {
		log.Errorf("removeSegmetas: Failed to open SegMetaFile name=%v, err:%v", localSegmetaFname, err)
		return segbaseDirs
	}
	defer fr.Close()

	reader := bufio.NewScanner(fr)
	buf := make([]byte, ONE_MiB)
	reader.Buffer(buf, ONE_MiB)

	for reader.Scan() {
		segMetaData := structs.SegMeta{}
		err = json.Unmarshal(reader.Bytes(), &segMetaData)
		if err != nil {
			log.Errorf("removeSegmetas: Failed to unmarshal fileName=%v, err:%v", localSegmetaFname, err)
			continue
		}

		if indexName != "" {
			if segMetaData.VirtualTableName != indexName {
				preservedSmEntries = append(preservedSmEntries, &segMetaData)
				continue
			}
		} else {
			// check if based on segmetas
			_, ok := segkeysToRemove[segMetaData.SegmentKey]
			if !ok {
				preservedSmEntries = append(preservedSmEntries, &segMetaData)
				continue
			}
		}

		segbaseDirs[segMetaData.SegbaseDir] = struct{}{}
	}
	err = reader.Err()
	if err != nil {
		log.Errorf("removeSegmetas: scanning err: %v", err)
		return nil
	}

	// we couldn't find segmetas to delete just return
	if len(segbaseDirs) == 0 {
		return segbaseDirs
	}

	// if we removed entries and there was nothing preserved then we must delete this segmetafile
	if len(preservedSmEntries) == 0 {
		if err := os.RemoveAll(localSegmetaFname); err != nil {
			log.Errorf("removeSegmetas: Failed to remove smfile name=%v, err:%v", localSegmetaFname, err)
		}
		return nil
	}

	fd, err := os.OpenFile(localSegmetaFname, os.O_WRONLY|os.O_CREATE|os.O_TRUNC, 0644)
	if err != nil {
		log.Errorf("removeSegmetas: Failed to open SegMetaFile name=%v, err:%v", localSegmetaFname, err)
		return nil
	}
	defer fd.Close()

	for _, smentry := range preservedSmEntries {

		segmetajson, err := json.Marshal(*smentry)
		if err != nil {
			log.Errorf("removeSegmetas: failed to Marshal: err=%v", err)
			return nil
		}

		segmetajson = append(segmetajson, "\n"...)

		if _, err := fd.Write(segmetajson); err != nil {
			log.Errorf("removeSegmetas: failed to write segmeta filename=%v: err=%v", localSegmetaFname, err)
			return nil
		}
	}

	return segbaseDirs
}

func BulkBackFillPQSSegmetaEntries(segkey string, pqidMap map[string]bool) {
	sfmData, err := readSfm(segkey)
	if err != nil {
		return
	}

	// it could be nil, if we didn't have any pqs data or the previous version,
	// we used to have pqs in segmeta.json, from this version onwards, we will
	// add it in segment specific file
	if sfmData == nil {
		sfmData = &structs.SegFullMeta{}
	}

	if sfmData.AllPQIDs == nil {
		sfmData.AllPQIDs = make(map[string]bool)
	}

	utils.MergeMapsRetainingFirst(sfmData.AllPQIDs, pqidMap)

	writeSfm(segkey, sfmData)
}

func BackFillPQSSegmetaEntry(segkey string, newpqid string) {
	BulkBackFillPQSSegmetaEntries(segkey, map[string]bool{newpqid: true})
}

// AddToBackFillAndEmptyPQSChan adds a new pqid to the channel
// if emptyPqs is true, then it will also add the EmptyResults for this pqid
func AddToBackFillAndEmptyPQSChan(segkey string, newpqid string, emptyPqs bool) {
	pqsChan <- PQSChanMeta{pqid: newpqid, segKey: segkey, emptyPqs: emptyPqs}
}

func listenBackFillAndEmptyPQSRequests() {
<<<<<<< HEAD
	// Listen on the channel, every 10 seconds or if the size of the channel is 100,
	// it would get all the data in the channel and then do the process of Backfilling PQMR files.
	// This is to avoid multiple writes to the same file

	ticker := time.NewTicker(10 * time.Second) // every 10 seconds
	defer ticker.Stop()

	buffer := make([]PQSChanMeta, 0, 100)
	var processing int32

	isProcessing := func() bool {
		return atomic.LoadInt32(&processing) == 1
	}

	callProcessBackFillPQSRequests := func() {
		atomic.StoreInt32(&processing, 1)
		bufferCopy := make([]PQSChanMeta, len(buffer))
		copy(bufferCopy, buffer)
		buffer = buffer[:0]
		go func(pqsRequests []PQSChanMeta) {
			processBackFillAndEmptyPQSRequests(pqsRequests)
			atomic.StoreInt32(&processing, 0)
		}(bufferCopy)
	}
=======
	// Listen on the channel, every PQS_TICKER seconds or if the size of the channel is PQS_FLUSH_SIZE,
	// it would get all the data in the channel and then do the process of Backfilling PQMR files.
	// This is to avoid multiple writes to the same file

	ticker := time.NewTicker(PQS_TICKER * time.Second) // every 10 seconds
	defer ticker.Stop()

	buffer := make([]PQSChanMeta, PQS_FLUSH_SIZE)
	bufferIndex := 0
>>>>>>> f7a59a44

	for {
		select {
		case pqsChanMeta := <-pqsChan:
<<<<<<< HEAD
			buffer = append(buffer, pqsChanMeta)
			if len(buffer) >= 100 && !isProcessing() {
				callProcessBackFillPQSRequests()
			}
		case <-ticker.C:
			if len(buffer) > 0 && !isProcessing() {
				callProcessBackFillPQSRequests()
=======
			buffer[bufferIndex] = pqsChanMeta
			bufferIndex++
			if bufferIndex == PQS_FLUSH_SIZE {
				processBackFillAndEmptyPQSRequests(buffer)
				bufferIndex = 0
			}
		case <-ticker.C:
			if bufferIndex > 0 {
				processBackFillAndEmptyPQSRequests(buffer[:bufferIndex])
				bufferIndex = 0
>>>>>>> f7a59a44
			}
		}
	}
}

func processBackFillAndEmptyPQSRequests(pqsRequests []PQSChanMeta) {
	if len(pqsRequests) == 0 {
		return
	}

<<<<<<< HEAD
	segKeyPqidMap := make(map[string]map[string]bool)
	pqidSegKeyMap := make(map[string]map[string]bool) // for empty PQS

	for _, pqsRequest := range pqsRequests {
		if _, ok := segKeyPqidMap[pqsRequest.segKey]; !ok {
			segKeyPqidMap[pqsRequest.segKey] = make(map[string]bool)
		}
		segKeyPqidMap[pqsRequest.segKey][pqsRequest.pqid] = true

		if pqsRequest.emptyPqs {
			if _, ok := pqidSegKeyMap[pqsRequest.pqid]; !ok {
				pqidSegKeyMap[pqsRequest.pqid] = make(map[string]bool)
			}
			pqidSegKeyMap[pqsRequest.pqid][pqsRequest.segKey] = true
=======
	// segKey -> pqid -> true ; Contains all PQIDs for a given segKey
	segKeyToAllPQIDsMap := make(map[string]map[string]bool)

	// pqid -> segKey -> true ; For empty PQS: Contains all empty segment Keys for a given pqid
	pqidToEmptySegMap := make(map[string]map[string]bool)

	for _, pqsRequest := range pqsRequests {
		if _, ok := segKeyToAllPQIDsMap[pqsRequest.segKey]; !ok {
			segKeyToAllPQIDsMap[pqsRequest.segKey] = make(map[string]bool)
		}
		segKeyToAllPQIDsMap[pqsRequest.segKey][pqsRequest.pqid] = true

		if pqsRequest.emptyPqs {
			if _, ok := pqidToEmptySegMap[pqsRequest.pqid]; !ok {
				pqidToEmptySegMap[pqsRequest.pqid] = make(map[string]bool)
			}
			pqidToEmptySegMap[pqsRequest.pqid][pqsRequest.segKey] = true
>>>>>>> f7a59a44
		}
	}

	var wg sync.WaitGroup
	wg.Add(2)

	go func() {
		defer wg.Done()

<<<<<<< HEAD
		for segKey, pqidMap := range segKeyPqidMap {
			BulkBackFillPQSSegmetaEntries(segKey, pqidMap)
=======
		for segKey, allPQIDs := range segKeyToAllPQIDsMap {
			BulkBackFillPQSSegmetaEntries(segKey, allPQIDs)
>>>>>>> f7a59a44
		}
	}()

	go func() {
		defer wg.Done()

<<<<<<< HEAD
		for pqid, segKeyMap := range pqidSegKeyMap {
=======
		for pqid, segKeyMap := range pqidToEmptySegMap {
>>>>>>> f7a59a44
			pqsmeta.BulkAddEmptyResults(pqid, segKeyMap)
		}
	}()

	wg.Wait()
}

func DeletePQSData() error {

	foundPqsidsInSegMeta := false
	smrLock.Lock()
	segmetaEntries, err := getAllSegmetas(localSegmetaFname)
	if err != nil {
		log.Errorf("DeletePQSData: failed to get segmeta data from %v, err: %v",
			localSegmetaFname, err)
		smrLock.Unlock()
		return err
	}
	for _, smEntry := range segmetaEntries {
		if len(smEntry.AllPQIDs) > 0 {
			foundPqsidsInSegMeta = true
		}
		smEntry.AllPQIDs = nil
	}
	// Old version of Siglens will have pqsids in segmeta.json, now remove it from there
	if foundPqsidsInSegMeta {
		err := writeOverSegMeta(segmetaEntries)
		if err != nil {
			log.Errorf("DeletePQSData: failed to write segmeta.json, err: %v", err)
			smrLock.Unlock()
			return err
		}
	}
	smrLock.Unlock()

	// Remove all PQMR directories and pqsids file contents from segments
	for _, smEntry := range segmetaEntries {
		pqmrDir := GetPQMRDirFromSegKey(smEntry.SegmentKey)
		err := os.RemoveAll(pqmrDir)
		if err != nil {
			log.Errorf("DeletePQSData: failed to remove pqmr dir %v, err: %v", pqmrDir, err)
			return err
		}

		sfmData := &structs.SegFullMeta{ColumnNames: smEntry.ColumnNames, AllPQIDs: nil}
		writeSfm(smEntry.SegmentKey, sfmData)
	}

	// Delete PQS meta directory
	return pqsmeta.DeletePQMetaDir()
}

func writeOverSegMeta(segMetaEntries []*structs.SegMeta) error {
	fd, err := os.OpenFile(localSegmetaFname, os.O_WRONLY|os.O_CREATE|os.O_TRUNC, 0644)
	if err != nil {
		return fmt.Errorf("writeOverSegMeta: Failed to open SegMetaFile name=%v, err:%v", localSegmetaFname, err)
	}
	defer fd.Close()

	for _, smentry := range segMetaEntries {

		segmetajson, err := json.Marshal(*smentry)
		if err != nil {
			return utils.TeeErrorf("writeOverSegMeta: failed to Marshal: segmeta filename=%v: err=%v smentry: %v", localSegmetaFname, err, *smentry)
		}

		if _, err := fd.Write(segmetajson); err != nil {
			return fmt.Errorf("writeOverSegMeta: failed to write segmeta filename=%v: err=%v", localSegmetaFname, err)
		}

		if _, err := fd.WriteString("\n"); err != nil {
			return fmt.Errorf("writeOverSegMeta: failed to write newline filename=%v: err=%v", localSegmetaFname, err)
		}
	}

	return nil
}<|MERGE_RESOLUTION|>--- conflicted
+++ resolved
@@ -25,10 +25,6 @@
 	"os"
 	"path"
 	"sync"
-<<<<<<< HEAD
-	"sync/atomic"
-=======
->>>>>>> f7a59a44
 	"time"
 
 	"github.com/siglens/siglens/pkg/config"
@@ -55,11 +51,7 @@
 	emptyPqs bool
 }
 
-<<<<<<< HEAD
-var pqsChan = make(chan PQSChanMeta, 1000)
-=======
 var pqsChan = make(chan PQSChanMeta, PQS_CHAN_SIZE)
->>>>>>> f7a59a44
 
 func initSmr() {
 
@@ -519,32 +511,6 @@
 }
 
 func listenBackFillAndEmptyPQSRequests() {
-<<<<<<< HEAD
-	// Listen on the channel, every 10 seconds or if the size of the channel is 100,
-	// it would get all the data in the channel and then do the process of Backfilling PQMR files.
-	// This is to avoid multiple writes to the same file
-
-	ticker := time.NewTicker(10 * time.Second) // every 10 seconds
-	defer ticker.Stop()
-
-	buffer := make([]PQSChanMeta, 0, 100)
-	var processing int32
-
-	isProcessing := func() bool {
-		return atomic.LoadInt32(&processing) == 1
-	}
-
-	callProcessBackFillPQSRequests := func() {
-		atomic.StoreInt32(&processing, 1)
-		bufferCopy := make([]PQSChanMeta, len(buffer))
-		copy(bufferCopy, buffer)
-		buffer = buffer[:0]
-		go func(pqsRequests []PQSChanMeta) {
-			processBackFillAndEmptyPQSRequests(pqsRequests)
-			atomic.StoreInt32(&processing, 0)
-		}(bufferCopy)
-	}
-=======
 	// Listen on the channel, every PQS_TICKER seconds or if the size of the channel is PQS_FLUSH_SIZE,
 	// it would get all the data in the channel and then do the process of Backfilling PQMR files.
 	// This is to avoid multiple writes to the same file
@@ -554,20 +520,10 @@
 
 	buffer := make([]PQSChanMeta, PQS_FLUSH_SIZE)
 	bufferIndex := 0
->>>>>>> f7a59a44
 
 	for {
 		select {
 		case pqsChanMeta := <-pqsChan:
-<<<<<<< HEAD
-			buffer = append(buffer, pqsChanMeta)
-			if len(buffer) >= 100 && !isProcessing() {
-				callProcessBackFillPQSRequests()
-			}
-		case <-ticker.C:
-			if len(buffer) > 0 && !isProcessing() {
-				callProcessBackFillPQSRequests()
-=======
 			buffer[bufferIndex] = pqsChanMeta
 			bufferIndex++
 			if bufferIndex == PQS_FLUSH_SIZE {
@@ -578,7 +534,6 @@
 			if bufferIndex > 0 {
 				processBackFillAndEmptyPQSRequests(buffer[:bufferIndex])
 				bufferIndex = 0
->>>>>>> f7a59a44
 			}
 		}
 	}
@@ -589,22 +544,6 @@
 		return
 	}
 
-<<<<<<< HEAD
-	segKeyPqidMap := make(map[string]map[string]bool)
-	pqidSegKeyMap := make(map[string]map[string]bool) // for empty PQS
-
-	for _, pqsRequest := range pqsRequests {
-		if _, ok := segKeyPqidMap[pqsRequest.segKey]; !ok {
-			segKeyPqidMap[pqsRequest.segKey] = make(map[string]bool)
-		}
-		segKeyPqidMap[pqsRequest.segKey][pqsRequest.pqid] = true
-
-		if pqsRequest.emptyPqs {
-			if _, ok := pqidSegKeyMap[pqsRequest.pqid]; !ok {
-				pqidSegKeyMap[pqsRequest.pqid] = make(map[string]bool)
-			}
-			pqidSegKeyMap[pqsRequest.pqid][pqsRequest.segKey] = true
-=======
 	// segKey -> pqid -> true ; Contains all PQIDs for a given segKey
 	segKeyToAllPQIDsMap := make(map[string]map[string]bool)
 
@@ -622,7 +561,6 @@
 				pqidToEmptySegMap[pqsRequest.pqid] = make(map[string]bool)
 			}
 			pqidToEmptySegMap[pqsRequest.pqid][pqsRequest.segKey] = true
->>>>>>> f7a59a44
 		}
 	}
 
@@ -632,24 +570,15 @@
 	go func() {
 		defer wg.Done()
 
-<<<<<<< HEAD
-		for segKey, pqidMap := range segKeyPqidMap {
-			BulkBackFillPQSSegmetaEntries(segKey, pqidMap)
-=======
 		for segKey, allPQIDs := range segKeyToAllPQIDsMap {
 			BulkBackFillPQSSegmetaEntries(segKey, allPQIDs)
->>>>>>> f7a59a44
 		}
 	}()
 
 	go func() {
 		defer wg.Done()
 
-<<<<<<< HEAD
-		for pqid, segKeyMap := range pqidSegKeyMap {
-=======
 		for pqid, segKeyMap := range pqidToEmptySegMap {
->>>>>>> f7a59a44
 			pqsmeta.BulkAddEmptyResults(pqid, segKeyMap)
 		}
 	}()
