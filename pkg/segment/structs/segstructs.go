--- conflicted
+++ resolved
@@ -133,10 +133,10 @@
 }
 
 type QueryAggregators struct {
-<<<<<<< HEAD
 	PipeCommandType      PipeCommandType
 	OutputTransforms     *OutputTransforms
 	MeasureOperations    []*MeasureAggregator
+	MathOperations       []*MathEvaluator
 	TimeHistogram        *TimeBucket     // Request for time histograms
 	GroupByRequest       *GroupByRequest // groupby aggregation request
 	Sort                 *SortRequest    // how to sort resulting data
@@ -147,21 +147,6 @@
 	TransactionArguments *TransactionArguments
 	Next                 *QueryAggregators
 	Limit                int
-=======
-	PipeCommandType   PipeCommandType
-	OutputTransforms  *OutputTransforms
-	MeasureOperations []*MeasureAggregator
-	MathOperations    []*MathEvaluator
-	TimeHistogram     *TimeBucket     // Request for time histograms
-	GroupByRequest    *GroupByRequest // groupby aggregation request
-	Sort              *SortRequest    // how to sort resulting data
-	EarlyExit         bool            // should query early exit
-	BucketLimit       int
-	ShowRequest       *ShowRequest
-	TableName         string
-	Next              *QueryAggregators
-	Limit             int
->>>>>>> 3bbc36c3
 }
 
 type ShowRequest struct {
