// Copyright (c) 2021-2024 SigScalr, Inc.
//
// This file is part of SigLens Observability Solution
//
// This program is free software: you can redistribute it and/or modify
// it under the terms of the GNU Affero General Public License as published by
// the Free Software Foundation, either version 3 of the License, or
// (at your option) any later version.
//
// This program is distributed in the hope that it will be useful,
// but WITHOUT ANY WARRANTY; without even the implied warranty of
// MERCHANTABILITY or FITNESS FOR A PARTICULAR PURPOSE.  See the
// GNU Affero General Public License for more details.
//
// You should have received a copy of the GNU Affero General Public License
// along with this program.  If not, see <http://www.gnu.org/licenses/>.

package processor

import (
<<<<<<< HEAD
	"fmt"
	"io"

	"github.com/siglens/siglens/pkg/config"
	"github.com/siglens/siglens/pkg/segment/query/iqr"
	"github.com/siglens/siglens/pkg/segment/results/segresults"
	"github.com/siglens/siglens/pkg/segment/search"
	"github.com/siglens/siglens/pkg/segment/structs"
	"github.com/siglens/siglens/pkg/segment/utils"
	"github.com/siglens/siglens/pkg/segment/writer/stats"
	toputils "github.com/siglens/siglens/pkg/utils"
	log "github.com/sirupsen/logrus"
	bbp "github.com/valyala/bytebufferpool"
)

type ErrorData struct {
	readColumns           map[string]error       // columnName -> error. Tracks errors while reading the column through iqr.Record.ReadColumn
	cValueGetStringErr    map[string]interface{} // columnName -> error. Tracks errors while converting CValue to string
	notSupportedStatsType map[string]struct{}    // columnName -> struct{}. Tracks unsupported stats types
=======
	"io"

	"github.com/siglens/siglens/pkg/segment/query/iqr"
	"github.com/siglens/siglens/pkg/segment/results/segresults"
	"github.com/siglens/siglens/pkg/segment/structs"
	"github.com/siglens/siglens/pkg/segment/utils"
	toputils "github.com/siglens/siglens/pkg/utils"
	log "github.com/sirupsen/logrus"
)

type ErrorData struct {
	// columnName -> error. Tracks errors while reading the column through iqr.Record.ReadColumn()
	// This is logged as a warning. As the column may not exist in one segment but exist in another.
	readColumns map[string]error
>>>>>>> 6ad03867
}

type statsProcessor struct {
	options             *structs.StatsExpr
	bucketKeyWorkingBuf []byte
<<<<<<< HEAD
	byteBuffer          *bbp.ByteBuffer
	searchResults       *segresults.SearchResults
	qid                 uint64
	errorData           *ErrorData
=======
	errorData           *ErrorData
	searchResults       *segresults.SearchResults
	qid                 uint64
>>>>>>> 6ad03867
}

func (p *statsProcessor) Process(inputIQR *iqr.IQR) (*iqr.IQR, error) {
	// Initialize error data
	if p.errorData == nil {
		p.errorData = &ErrorData{
<<<<<<< HEAD
			readColumns:           make(map[string]error),
			cValueGetStringErr:    make(map[string]interface{}),
			notSupportedStatsType: make(map[string]struct{}),
=======
			readColumns: make(map[string]error),
>>>>>>> 6ad03867
		}
	}

	if p.options.GroupByRequest != nil {
		return p.processGroupByRequest(inputIQR)
	} else if p.options.MeasureOperations != nil {
<<<<<<< HEAD
		return p.processMeasureOperations(inputIQR)
	} else {
		return nil, toputils.TeeErrorf("qid=%v, statsProcessor.Process: no group by or measure operations specified", inputIQR.GetQID())
=======
		// TODO: Implement measure operations
		return nil, toputils.TeeErrorf("stats.Process: measure operations not implemented")
	} else {
		return nil, toputils.TeeErrorf("qid=%v, stats.Process: no group by or measure operations specified", inputIQR.GetQID())
>>>>>>> 6ad03867
	}
}

func (p *statsProcessor) Rewind() {
	// nothing to do
}

func (p *statsProcessor) Cleanup() {
<<<<<<< HEAD
	p.bucketKeyWorkingBuf = nil
	if p.byteBuffer != nil {
		bbp.Put(p.byteBuffer)
		p.byteBuffer = nil
	}

	p.searchResults = nil
=======
	if p.searchResults != nil {
		p.searchResults = nil
	}
	p.bucketKeyWorkingBuf = nil
>>>>>>> 6ad03867
	p.errorData = nil
}

func (p *statsProcessor) processGroupByRequest(inputIQR *iqr.IQR) (*iqr.IQR, error) {
	if inputIQR == nil {
		if p.searchResults != nil {
			inputIQR = iqr.NewIQR(p.qid)
			return p.extractGroupByResults(inputIQR)
		}
		return nil, io.EOF
	}

	numOfRecords := inputIQR.NumberOfRecords()
	qid := inputIQR.GetQID()

	if p.bucketKeyWorkingBuf == nil {
		p.bucketKeyWorkingBuf = make([]byte, len(p.options.GroupByRequest.GroupByColumns)*utils.MAX_RECORD_SIZE)
	}

	if p.searchResults == nil {
		p.options.GroupByRequest.BucketCount = int(utils.QUERY_MAX_BUCKETS)
		p.options.GroupByRequest.IsBucketKeySeparatedByDelim = true
		aggs := &structs.QueryAggregators{GroupByRequest: p.options.GroupByRequest}
		searchResults, err := segresults.InitSearchResults(uint64(numOfRecords), aggs, structs.GroupByCmd, qid)
		if err != nil {
<<<<<<< HEAD
			return nil, toputils.TeeErrorf("qid=%v, statsProcessor.processGroupByRequest: cannot initialize search results; err=%v", qid, err)
=======
			return nil, toputils.TeeErrorf("qid=%v, stats.Process.processGroupByRequest: cannot initialize search results; err=%v", qid, err)
>>>>>>> 6ad03867
		}
		p.searchResults = searchResults
	}

	blkResults := p.searchResults.BlockResults

	measureInfo, internalMops := blkResults.GetConvertedMeasureInfo()
	measureResults := make([]utils.CValueEnclosure, len(internalMops))

	for i := 0; i < numOfRecords; i++ {
		record := inputIQR.GetRecord(i)

		// Bucket Key
		bucketKeyBufIdx := 0

		for idx, cname := range p.options.GroupByRequest.GroupByColumns {
			if idx > 0 {
				copy(p.bucketKeyWorkingBuf[bucketKeyBufIdx:], utils.BYTE_TILDE)
				bucketKeyBufIdx += utils.BYTE_TILDE_LEN
			}

			cValue, err := record.ReadColumn(cname)
			if err != nil {
				p.errorData.readColumns[cname] = err
				copy(p.bucketKeyWorkingBuf[bucketKeyBufIdx:], utils.VALTYPE_ENC_BACKFILL)
				bucketKeyBufIdx += 1
			} else {
				bytesVal := cValue.AsBytes()
				copy(p.bucketKeyWorkingBuf[bucketKeyBufIdx:], bytesVal)
				bucketKeyBufIdx += len(bytesVal)
			}
		}

		for cname, indices := range measureInfo {
			cValue, err := record.ReadColumn(cname)
			if err != nil {
				p.errorData.readColumns[cname] = err
				cValue = &utils.CValueEnclosure{CVal: utils.VALTYPE_ENC_BACKFILL, Dtype: utils.SS_DT_BACKFILL}
			}

			for _, idx := range indices {
				measureResults[idx] = *cValue
			}
		}
		blkResults.AddMeasureResultsToKey(p.bucketKeyWorkingBuf[:bucketKeyBufIdx], measureResults, "", false, qid)
	}

<<<<<<< HEAD
	p.logErrors(qid)
=======
	p.logErrorsAndWarnings(qid)
>>>>>>> 6ad03867

	return nil, nil
}

func (p *statsProcessor) extractGroupByResults(iqr *iqr.IQR) (*iqr.IQR, error) {
	if p.searchResults == nil {
		return iqr, nil
	}

	// load and convert the bucket results
	_ = p.searchResults.GetBucketResults()

	bucketHolderArr, measureFuncs, aggGroupByCols, _, bucketCount := p.searchResults.GetGroupyByBuckets(int(utils.QUERY_MAX_BUCKETS))

	err := iqr.AppendStatsResults(bucketHolderArr, measureFuncs, aggGroupByCols, bucketCount)
	if err != nil {
<<<<<<< HEAD
		return nil, toputils.TeeErrorf("qid=%v, statsProcessor.extractGroupByResults: cannot append stats results; err=%v", iqr.GetQID(), err)
	}

	return iqr, io.EOF
}

func (p *statsProcessor) processMeasureOperations(inputIQR *iqr.IQR) (*iqr.IQR, error) {
	if inputIQR == nil {
		if p.searchResults != nil {
			inputIQR = iqr.NewIQR(p.qid)
			return p.extractSegmentStatsResults(inputIQR)
		}
		return nil, io.EOF
	}

	numOfRecords := uint64(inputIQR.NumberOfRecords())
	qid := inputIQR.GetQID()

	if p.searchResults == nil {
		searchResults, err := segresults.InitSearchResults(numOfRecords, &structs.QueryAggregators{MeasureOperations: p.options.MeasureOperations}, structs.SegmentStatsCmd, inputIQR.GetQID())
		if err != nil {
			return nil, toputils.TeeErrorf("qid=%v, statsProcessor.processMeasureOperations: cannot initialize search results; err=%v", qid, err)
		}
		p.searchResults = searchResults
		p.searchResults.InitSegmentStatsResults(p.options.MeasureOperations)
	}

	if p.byteBuffer == nil {
		p.byteBuffer = bbp.Get()
	}

	segStatsMap := make(map[string]*structs.SegStats)

	measureColsMap, aggColUsage, valuesUsage, listUsage := search.GetSegStatsMeasureCols(p.options.MeasureOperations)
	delete(measureColsMap, config.GetTimeStampKey())

	for colName := range measureColsMap {
		if colName == "*" {
			stats.AddSegStatsCount(segStatsMap, colName, numOfRecords)
			continue
		}

		values, err := inputIQR.ReadColumn(colName)
		if err != nil {
			p.errorData.readColumns[colName] = err
			continue
		}

		for i := range values {
			hasValuesFunc := valuesUsage[colName]
			hasListFunc := listUsage[colName]

			if values[i].IsString() {
				stats.AddSegStatsStr(segStatsMap, colName, values[i].CVal.(string), p.byteBuffer, aggColUsage, hasValuesFunc, hasListFunc)
			} else if values[i].IsNumeric() {
				stringVal, err := values[i].GetString()
				if err != nil {
					p.errorData.cValueGetStringErr[colName] = err
					stringVal = fmt.Sprintf("%v", values[i].CVal)
				}

				if values[i].IsFloat() {
					stats.AddSegStatsNums(segStatsMap, colName, utils.SS_FLOAT64, 0, 0, values[i].CVal.(float64), stringVal, p.byteBuffer, aggColUsage, hasValuesFunc, hasListFunc)
				} else {
					intVal, err := values[i].GetIntValue()
					if err != nil {
						// This should never happen
						log.Errorf("qid=%v, statsProcessor.processMeasureOperations: cannot get int value; err=%v", qid, err)
						intVal = 0
					}

					stats.AddSegStatsNums(segStatsMap, colName, utils.SS_INT64, intVal, 0, 0, stringVal, p.byteBuffer, aggColUsage, hasValuesFunc, hasListFunc)
				}
			} else {
				p.errorData.notSupportedStatsType[colName] = struct{}{}
				continue
			}
		}
	}

	err := p.searchResults.UpdateSegmentStats(segStatsMap, p.options.MeasureOperations)
	if err != nil {
		log.Errorf("qid=%v, statsProcessor.processMeasureOperations: cannot update segment stats; err=%v", qid, err)
	}

	return nil, nil
}

func (p *statsProcessor) extractSegmentStatsResults(iqr *iqr.IQR) (*iqr.IQR, error) {
	if p.searchResults == nil {
		return iqr, nil
	}

	aggMeasureRes, aggMeasureFunctions, groupByCols, _, bucketCount := p.searchResults.GetSegmentStatsResults(0, false)

	err := iqr.AppendStatsResults(aggMeasureRes, aggMeasureFunctions, groupByCols, bucketCount)
	if err != nil {
		return nil, toputils.TeeErrorf("qid=%v, statsProcessor.extractSegmentStatsResults: cannot append stats results; err=%v", iqr.GetQID(), err)
=======
		return nil, toputils.TeeErrorf("qid=%v, stats.Process.extractGroupByResults: cannot append stats results; err=%v", iqr.GetQID(), err)
>>>>>>> 6ad03867
	}

	return iqr, io.EOF
}

<<<<<<< HEAD
func (p *statsProcessor) logErrors(qid uint64) {
	if len(p.errorData.readColumns) > 0 {
		log.Errorf("qid=%v, statsProcessor.logErrors: failed to read columns: %v", qid, p.errorData.readColumns)
	}

	if len(p.errorData.cValueGetStringErr) > 0 {
		log.Errorf("qid=%v, statsProcessor.logErros: failed to get string from CValue: %v", qid, p.errorData.cValueGetStringErr)
	}

	if len(p.errorData.notSupportedStatsType) > 0 {
		log.Errorf("qid=%v, statsProcessor.logErrors: not supported stats type: %v", qid, p.errorData.notSupportedStatsType)
	}

	allErrorsLen := len(p.searchResults.AllErrors)
	if allErrorsLen > 0 {
		size := allErrorsLen
		if allErrorsLen > utils.MAX_SIMILAR_ERRORS_TO_LOG {
			size = utils.MAX_SIMILAR_ERRORS_TO_LOG
		}
		log.Errorf("qid=%v, statsProcessor.logErrors: search results errors: %v", qid, p.searchResults.AllErrors[:size])
=======
func (p *statsProcessor) logErrorsAndWarnings(qid uint64) {
	if len(p.errorData.readColumns) > 0 {
		log.Warnf("qid=%v, stats.Process: failed to read columns: %v", qid, p.errorData.readColumns)
>>>>>>> 6ad03867
	}
}<|MERGE_RESOLUTION|>--- conflicted
+++ resolved
@@ -18,7 +18,6 @@
 package processor
 
 import (
-<<<<<<< HEAD
 	"fmt"
 	"io"
 
@@ -38,66 +37,33 @@
 	readColumns           map[string]error       // columnName -> error. Tracks errors while reading the column through iqr.Record.ReadColumn
 	cValueGetStringErr    map[string]interface{} // columnName -> error. Tracks errors while converting CValue to string
 	notSupportedStatsType map[string]struct{}    // columnName -> struct{}. Tracks unsupported stats types
-=======
-	"io"
-
-	"github.com/siglens/siglens/pkg/segment/query/iqr"
-	"github.com/siglens/siglens/pkg/segment/results/segresults"
-	"github.com/siglens/siglens/pkg/segment/structs"
-	"github.com/siglens/siglens/pkg/segment/utils"
-	toputils "github.com/siglens/siglens/pkg/utils"
-	log "github.com/sirupsen/logrus"
-)
-
-type ErrorData struct {
-	// columnName -> error. Tracks errors while reading the column through iqr.Record.ReadColumn()
-	// This is logged as a warning. As the column may not exist in one segment but exist in another.
-	readColumns map[string]error
->>>>>>> 6ad03867
 }
 
 type statsProcessor struct {
 	options             *structs.StatsExpr
 	bucketKeyWorkingBuf []byte
-<<<<<<< HEAD
 	byteBuffer          *bbp.ByteBuffer
 	searchResults       *segresults.SearchResults
 	qid                 uint64
 	errorData           *ErrorData
-=======
-	errorData           *ErrorData
-	searchResults       *segresults.SearchResults
-	qid                 uint64
->>>>>>> 6ad03867
 }
 
 func (p *statsProcessor) Process(inputIQR *iqr.IQR) (*iqr.IQR, error) {
 	// Initialize error data
 	if p.errorData == nil {
 		p.errorData = &ErrorData{
-<<<<<<< HEAD
 			readColumns:           make(map[string]error),
 			cValueGetStringErr:    make(map[string]interface{}),
 			notSupportedStatsType: make(map[string]struct{}),
-=======
-			readColumns: make(map[string]error),
->>>>>>> 6ad03867
 		}
 	}
 
 	if p.options.GroupByRequest != nil {
 		return p.processGroupByRequest(inputIQR)
 	} else if p.options.MeasureOperations != nil {
-<<<<<<< HEAD
 		return p.processMeasureOperations(inputIQR)
 	} else {
 		return nil, toputils.TeeErrorf("qid=%v, statsProcessor.Process: no group by or measure operations specified", inputIQR.GetQID())
-=======
-		// TODO: Implement measure operations
-		return nil, toputils.TeeErrorf("stats.Process: measure operations not implemented")
-	} else {
-		return nil, toputils.TeeErrorf("qid=%v, stats.Process: no group by or measure operations specified", inputIQR.GetQID())
->>>>>>> 6ad03867
 	}
 }
 
@@ -106,7 +72,6 @@
 }
 
 func (p *statsProcessor) Cleanup() {
-<<<<<<< HEAD
 	p.bucketKeyWorkingBuf = nil
 	if p.byteBuffer != nil {
 		bbp.Put(p.byteBuffer)
@@ -114,12 +79,6 @@
 	}
 
 	p.searchResults = nil
-=======
-	if p.searchResults != nil {
-		p.searchResults = nil
-	}
-	p.bucketKeyWorkingBuf = nil
->>>>>>> 6ad03867
 	p.errorData = nil
 }
 
@@ -145,11 +104,7 @@
 		aggs := &structs.QueryAggregators{GroupByRequest: p.options.GroupByRequest}
 		searchResults, err := segresults.InitSearchResults(uint64(numOfRecords), aggs, structs.GroupByCmd, qid)
 		if err != nil {
-<<<<<<< HEAD
-			return nil, toputils.TeeErrorf("qid=%v, statsProcessor.processGroupByRequest: cannot initialize search results; err=%v", qid, err)
-=======
 			return nil, toputils.TeeErrorf("qid=%v, stats.Process.processGroupByRequest: cannot initialize search results; err=%v", qid, err)
->>>>>>> 6ad03867
 		}
 		p.searchResults = searchResults
 	}
@@ -197,11 +152,7 @@
 		blkResults.AddMeasureResultsToKey(p.bucketKeyWorkingBuf[:bucketKeyBufIdx], measureResults, "", false, qid)
 	}
 
-<<<<<<< HEAD
-	p.logErrors(qid)
-=======
 	p.logErrorsAndWarnings(qid)
->>>>>>> 6ad03867
 
 	return nil, nil
 }
@@ -218,8 +169,7 @@
 
 	err := iqr.AppendStatsResults(bucketHolderArr, measureFuncs, aggGroupByCols, bucketCount)
 	if err != nil {
-<<<<<<< HEAD
-		return nil, toputils.TeeErrorf("qid=%v, statsProcessor.extractGroupByResults: cannot append stats results; err=%v", iqr.GetQID(), err)
+		return nil, toputils.TeeErrorf("qid=%v, stats.Process.extractGroupByResults: cannot append stats results; err=%v", iqr.GetQID(), err)
 	}
 
 	return iqr, io.EOF
@@ -317,18 +267,14 @@
 	err := iqr.AppendStatsResults(aggMeasureRes, aggMeasureFunctions, groupByCols, bucketCount)
 	if err != nil {
 		return nil, toputils.TeeErrorf("qid=%v, statsProcessor.extractSegmentStatsResults: cannot append stats results; err=%v", iqr.GetQID(), err)
-=======
-		return nil, toputils.TeeErrorf("qid=%v, stats.Process.extractGroupByResults: cannot append stats results; err=%v", iqr.GetQID(), err)
->>>>>>> 6ad03867
 	}
 
 	return iqr, io.EOF
 }
 
-<<<<<<< HEAD
-func (p *statsProcessor) logErrors(qid uint64) {
+func (p *statsProcessor) logErrorsAndWarnings(qid uint64) {
 	if len(p.errorData.readColumns) > 0 {
-		log.Errorf("qid=%v, statsProcessor.logErrors: failed to read columns: %v", qid, p.errorData.readColumns)
+		log.Warnf("qid=%v, stats.Process: failed to read columns: %v", qid, p.errorData.readColumns)
 	}
 
 	if len(p.errorData.cValueGetStringErr) > 0 {
@@ -346,10 +292,5 @@
 			size = utils.MAX_SIMILAR_ERRORS_TO_LOG
 		}
 		log.Errorf("qid=%v, statsProcessor.logErrors: search results errors: %v", qid, p.searchResults.AllErrors[:size])
-=======
-func (p *statsProcessor) logErrorsAndWarnings(qid uint64) {
-	if len(p.errorData.readColumns) > 0 {
-		log.Warnf("qid=%v, stats.Process: failed to read columns: %v", qid, p.errorData.readColumns)
->>>>>>> 6ad03867
 	}
 }