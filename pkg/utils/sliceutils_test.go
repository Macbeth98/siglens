// Copyright (c) 2021-2024 SigScalr, Inc.
//
// This file is part of SigLens Observability Solution
//
// This program is free software: you can redistribute it and/or modify
// it under the terms of the GNU Affero General Public License as published by
// the Free Software Foundation, either version 3 of the License, or
// (at your option) any later version.
//
// This program is distributed in the hope that it will be useful,
// but WITHOUT ANY WARRANTY; without even the implied warranty of
// MERCHANTABILITY or FITNESS FOR A PARTICULAR PURPOSE.  See the
// GNU Affero General Public License for more details.
//
// You should have received a copy of the GNU Affero General Public License
// along with this program.  If not, see <http://www.gnu.org/licenses/>.

package utils

import (
	"testing"

	"github.com/stretchr/testify/assert"
)

func Test_ResizeSlice(t *testing.T) {
	originalSlice := []int{1, 2, 3, 4, 5}

	newSlice := ResizeSlice(originalSlice, 3)
	assert.Len(t, newSlice, 3)
	assert.Equal(t, newSlice, []int{1, 2, 3})

	newSlice = ResizeSlice(originalSlice, 10)
	assert.Len(t, newSlice, 10)
	assert.Equal(t, newSlice[:5], originalSlice)
}

func Test_ResizeSliceWithDefault(t *testing.T) {
	originalSlice := []int{1, 2, 3, 4, 5}

	newSlice := ResizeSliceWithDefault(originalSlice, 3, 42)
	assert.Len(t, newSlice, 3)
	assert.Equal(t, newSlice, []int{1, 2, 3})

	newSlice = ResizeSliceWithDefault(originalSlice, 10, 42)
	assert.Len(t, newSlice, 10)
	assert.Equal(t, newSlice[:5], originalSlice)
	assert.Equal(t, newSlice[5:], []int{42, 42, 42, 42, 42})
}

func Test_ConvertSliceToMap_EmptySlice(t *testing.T) {
	emptySlice := []string{}
	result := ConvertSliceToMap(emptySlice, func(s string) string {
		return s
	})

	assert.Len(t, result, 0)
}

func Test_ConvertSliceToMap(t *testing.T) {
	slice := []string{"a", "b", "c", "d"}
	result := ConvertSliceToMap(slice, func(s string) string {
		return s
	})

	assert.Len(t, result, 4)
	assert.Equal(t, result["a"], []string{"a"})
	assert.Equal(t, result["b"], []string{"b"})
	assert.Equal(t, result["c"], []string{"c"})
	assert.Equal(t, result["d"], []string{"d"})
}

func Test_ConvertSliceToMapWithTransform(t *testing.T) {
	slice := []int{1, 2, 3, 20, 42, 100, 47}
	result := ConvertSliceToMap(slice, func(i int) int {
		return i / 10
	})

	assert.Len(t, result, 4)
	assert.Equal(t, result[0], []int{1, 2, 3})
	assert.Equal(t, result[2], []int{20})
	assert.Equal(t, result[4], []int{42, 47})
	assert.Equal(t, result[10], []int{100})
}

func Test_BatchProcess(t *testing.T) {
	batchingFunc := func(x int) int {
		return x / 10
	}
	batchOrderingFunc := NewOptionWithValue(func(a, b int) bool {
		return a > b
	})
	actualBatchSizes := make([]int, 0)
	operation := func(slice []int) ([]int, error) {
		result := make([]int, 0, len(slice))
		for _, i := range slice {
			result = append(result, i+len(slice))
		}

		actualBatchSizes = append(actualBatchSizes, len(slice))

		return result, nil
	}

	input := []int{1, 2, 3, 20, 42, 100, 47}
	expected := []int{4, 5, 6, 21, 44, 101, 49}
	expectedBatchSizes := []int{1, 2, 1, 3} // Batches should be 100s, 40s, 20s, 0s
<<<<<<< HEAD
	actual, _ := BatchProcess(input, batchingFunc, batchOrderingFunc, operation)
=======
	actual, err := BatchProcess(input, batchingFunc, batchOrderingFunc, operation)
	assert.Nil(t, err)
>>>>>>> b89d9a2d
	assert.Equal(t, expected, actual)
	assert.Equal(t, expectedBatchSizes, actualBatchSizes)
}

func Test_BatchProcessToMap(t *testing.T) {
	batchingFunc := func(x int) int {
		return x / 10
	}
	batchOrderingFunc := NewOptionWithValue(func(a, b int) bool {
		return a > b
	})
	actualBatchSizes := make([]int, 0)
	operation := func(slice []int) map[string][]int {
		result := make(map[string][]int)
		for _, i := range slice {
			result["normal"] = append(result["normal"], i)
			result["double"] = append(result["double"], i*2)
		}

		actualBatchSizes = append(actualBatchSizes, len(slice))

		return result
	}

	input := []int{1, 2, 3, 20, 42, 100, 47}
	expected := map[string][]int{
		"normal": {1, 2, 3, 20, 42, 100, 47},
		"double": {2, 4, 6, 40, 84, 200, 94},
	}
	expectedBatchSizes := []int{1, 2, 1, 3} // Batches should be 100s, 40s, 20s, 0s
	actual := BatchProcessToMap(input, batchingFunc, batchOrderingFunc, operation)
	assert.Equal(t, expected, actual)
	assert.Equal(t, expectedBatchSizes, actualBatchSizes)
}

func Test_SortThenProcessThenUnsort(t *testing.T) {
	slice := []int{1, 2, 3, 20, 42, 100, 47}
	less := func(a, b int) bool {
		return a < b
	}
	actualReceivedOrder := make([]int, 0)
	operation := func(slice []int) []int {
		result := make([]int, 0, len(slice))
		for _, i := range slice {
			result = append(result, i+10)
			actualReceivedOrder = append(actualReceivedOrder, i)
		}

		return result
	}

	expected := []int{11, 12, 13, 30, 52, 110, 57}
	expectedReceivedOrder := []int{1, 2, 3, 20, 42, 47, 100}
	actual := SortThenProcessThenUnsort(slice, less, operation)
	assert.Equal(t, expected, actual)
	assert.Equal(t, expectedReceivedOrder, actualReceivedOrder)
}

func Test_RemoveElements(t *testing.T) {
	slice := []int{1, 2, 3, 4, 5}
	idxsToRemove := map[int]struct{}{
		1: {},
		3: {},
	}

	newSlice := RemoveElements(slice, idxsToRemove)
	assert.Len(t, newSlice, 3)
	assert.Equal(t, newSlice, []int{1, 3, 5})

	newSlice = RemoveElements(newSlice, idxsToRemove)
	assert.Len(t, newSlice, 2)
	assert.Equal(t, newSlice, []int{1, 5})
}

func Test_RemoveSortedIndices_valid(t *testing.T) {
	slice := []int{3, 2, 1}
	slice, err := RemoveSortedIndices(slice, []int{0})
	assert.NoError(t, err)
	assert.Equal(t, []int{2, 1}, slice)

	slice = []int{3, 2, 1}
	slice, err = RemoveSortedIndices(slice, []int{2})
	assert.NoError(t, err)
	assert.Equal(t, []int{3, 2}, slice)

	slice = []int{5, 4, 3, 2, 1}
	slice, err = RemoveSortedIndices(slice, []int{0, 2, 3})
	assert.NoError(t, err)
	assert.Equal(t, []int{4, 1}, slice)

	slice = []int{3, 2, 1}
	slice, err = RemoveSortedIndices(slice, []int{0, 1, 2})
	assert.NoError(t, err)
	assert.Len(t, slice, 0)

	slice = []int{3, 2, 1}
	slice, err = RemoveSortedIndices(slice, []int{})
	assert.NoError(t, err)
	assert.Equal(t, []int{3, 2, 1}, slice)
}

func Test_RemoveSortedIndices_invalid(t *testing.T) {
	_, err := RemoveSortedIndices([]int{1, 2, 3}, []int{2, 0})
	assert.Error(t, err)

	_, err = RemoveSortedIndices([]int{1, 2, 3}, []int{3})
	assert.Error(t, err)

	_, err = RemoveSortedIndices([]int{1, 2, 3}, []int{-1})
	assert.Error(t, err)

	_, err = RemoveSortedIndices([]int{1, 2, 3}, []int{1, 1})
	assert.Error(t, err)
}

func Test_IndexOfMin(t *testing.T) {
	slice := []int{5, 3, 1, 4, 2}
	less := func(a, b int) bool {
		return a < b
	}

	assert.Equal(t, 2, IndexOfMin(slice, less))

	slice = []int{1, 1, 0, 0}
	index := IndexOfMin(slice, less)
	assert.True(t, index == 2 || index == 3)
}

func Test_MergeSortedSlices(t *testing.T) {
	less := func(a, b int) bool {
		return a < b
	}

	slice1 := []int{1, 3, 5, 7}
	slice2 := []int{2, 4, 6, 8}
	slice3 := []int{0, 9, 10, 11}

	expected := []int{0, 1, 2, 3, 4, 5, 6, 7, 8, 9, 10, 11}
	actual := MergeSortedSlices(less, slice1, slice2, slice3)
	assert.Equal(t, expected, actual)
}

func Test_MergeSortedSlices_someEmpty(t *testing.T) {
	less := func(a, b int) bool {
		return a < b
	}

	slice1 := []int{}
	slice2 := []int{2, 3, 5}
	slice3 := []int{1, 4, 6}

	expected := []int{1, 2, 3, 4, 5, 6}
	actual := MergeSortedSlices(less, slice1, slice2, slice3)
	assert.Equal(t, expected, actual)
}

func Test_MergeSortedSlices_allEmpty(t *testing.T) {
	less := func(a, b int) bool {
		return a < b
	}

	slice1 := []int{}
	slice2 := []int{}
	slice3 := []int{}

	expected := []int{}
	actual := MergeSortedSlices(less, slice1, slice2, slice3)
	assert.Equal(t, expected, actual)
}<|MERGE_RESOLUTION|>--- conflicted
+++ resolved
@@ -105,12 +105,8 @@
 	input := []int{1, 2, 3, 20, 42, 100, 47}
 	expected := []int{4, 5, 6, 21, 44, 101, 49}
 	expectedBatchSizes := []int{1, 2, 1, 3} // Batches should be 100s, 40s, 20s, 0s
-<<<<<<< HEAD
-	actual, _ := BatchProcess(input, batchingFunc, batchOrderingFunc, operation)
-=======
 	actual, err := BatchProcess(input, batchingFunc, batchOrderingFunc, operation)
 	assert.Nil(t, err)
->>>>>>> b89d9a2d
 	assert.Equal(t, expected, actual)
 	assert.Equal(t, expectedBatchSizes, actualBatchSizes)
 }
